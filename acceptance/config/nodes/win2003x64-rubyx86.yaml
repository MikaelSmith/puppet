--- conflicted
+++ resolved
@@ -2,12 +2,7 @@
   master:
     roles:
       - master
-<<<<<<< HEAD
-      - agent
     platform: el-7-x86_64
-=======
-    platform: el-6-i386
->>>>>>> d67eb9c7
     hypervisor: vcloud
     template: redhat-7-x86_64
   agent-2003-x86_64-rubyx86:
