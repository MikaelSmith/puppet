--- conflicted
+++ resolved
@@ -27,20 +27,6 @@
   assert_match(/#{master['puppetpath']}\/modules2/, stdout,
         "Notice of non default install path was not displayed")
 end
-<<<<<<< HEAD
-on master, '[ -d /etc/puppet/modules2/nginx ]'
-
-step "Install a module with absolute modulepath"
-on master, "test -d /etc/puppet/modules2/nginx && rm -rf /etc/puppet/modules2/nginx"
-on master, puppet('module install pmtacceptance-nginx --modulepath=/etc/puppet/modules2') do
-  assert_output <<-OUTPUT
-    \e[mNotice: Preparing to install into /etc/puppet/modules2 ...\e[0m
-    \e[mNotice: Downloading from https://forge.puppetlabs.com ...\e[0m
-    \e[mNotice: Installing -- do not interrupt ...\e[0m
-    /etc/puppet/modules2
-    └── pmtacceptance-nginx (\e[0;36mv0.0.1\e[0m)
-  OUTPUT
-=======
 assert_module_installed_on_disk(master, "#{master['puppetpath']}/modules2", module_name)
 
 step "Install a module with absolute modulepath"
@@ -49,6 +35,5 @@
   assert_module_installed_ui(stdout, module_author, module_name)
   assert_match(/#{master['puppetpath']}\/modules2/, stdout,
         "Notice of non default install path was not displayed")
->>>>>>> 6a6b0ec0
 end
 assert_module_installed_on_disk(master, "#{master['puppetpath']}/modules2", module_name)