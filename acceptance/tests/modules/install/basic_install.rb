--- conflicted
+++ resolved
@@ -1,8 +1,6 @@
 test_name "puppet module install (agent)"
 require 'puppet/acceptance/module_utils'
 extend Puppet::Acceptance::ModuleUtils
-<<<<<<< HEAD
-=======
 
 module_author = "pmtacceptance"
 module_name   = "nginx"
@@ -12,32 +10,14 @@
 teardown do
   rm_installed_modules_from_hosts orig_installed_modules, (get_installed_modules_for_hosts hosts)
 end
->>>>>>> 0976fc01
 
 agents.each do |agent|
   step 'setup'
   stub_forge_on(agent)
 
-<<<<<<< HEAD
-  modulesdir = agent.tmpdir('puppet_module_build')
-
-  on(agent, 'groups') do
-    on(agent, "chgrp #{stdout.split(' ').pop} #{modulesdir}")
-  end
-
-  teardown do
-    on agent, "rm -rf #{modulesdir}"
-  end
-
-  step "install module to '#{modulesdir}'"
-  on(agent, puppet("module install pmtacceptance-nginx  --target-dir='#{modulesdir}'")) do
-    assert_match(/#{modulesdir}\n└── pmtacceptance-nginx \(.*\)/, stdout)
-    assert_module_installed_on_disk(agent, modulesdir, 'nginx')
-=======
   step "install module '#{module_author}-#{module_name}'"
   on(agent, puppet("module install #{module_author}-#{module_name}")) do
     assert_module_installed_ui(stdout, module_author, module_name)
->>>>>>> 0976fc01
   end
   assert_module_installed_on_disk(agent, agent['distmoduledir'], module_name)
 end