  # Static Loader contains constants, basic data types and other types required for the system
  # to boot.
  #
module Puppet::Pops
module Loader
class StaticLoader < Loader

  BUILTIN_TYPE_NAMES = %w{
      Auegas
      Component
      Computer
      Cron
      Exec
      File
      Filebucket
      Group
      Host
      Interface
      K5login
      Macauthorization
      Mailalias
      Maillist
      Mcx
      Mount
      Nagios_command
      Nagios_contact
      Nagios_contactgroup
      Nagios_host
      Nagios_hostdependency
      Nagios_hostescalation
      Nagios_hostgroup
      Nagios_hostextinfo
      Nagios_service
      Nagios_servicedependency
      Nagios_serviceescalation
      Nagios_serviceextinfo
      Nagios_servicegroup
      Nagios_timeperiod
      Node
      Notify
      Package
      Resources
      Router
      Schedule
      Scheduled_task
      Selboolean
      Selmodule
      Service
      Ssh_authorized_key
      Sshkey
      Stage
      Tidy
      User
      Vlan
      Whit
      Yumrepo
      Zfs
      Zone
      Zpool
    }.freeze

  BUILTIN_TYPE_NAMES_LC = Set.new(BUILTIN_TYPE_NAMES.map { |n| n.downcase }).freeze

  BUILTIN_ALIASES = {
    'Data' => 'Variant[ScalarData,Undef,Hash[String,Data],Array[Data]]',
    'RichDataKey' => 'Variant[String,Numeric]',
    'RichData' => 'Variant[Scalar,SemVerRange,Binary,Sensitive,Type,TypeSet,Error,Undef,Default,Hash[RichDataKey,RichData],Array[RichData]]',

    # Backward compatible aliases.
    'Puppet::LookupKey' => 'RichDataKey',
    'Puppet::LookupValue' => 'RichData'
  }.freeze

  attr_reader :loaded
  def initialize
    @loaded = {}
    @runtime_3_initialized = false
    create_built_in_types
<<<<<<< HEAD
    register_aliases
=======
    create_resource_type_references
>>>>>>> 88b4afd6
  end

  def discover(type, name_authority = Pcore::RUNTIME_NAME_AUTHORITY)
    # Static loader only contains runtime types
    return EMPTY_ARRAY unless type == :type && name_authority == name_authority = Pcore::RUNTIME_NAME_AUTHORITY

    typed_names = type == :type && name_authority == Pcore::RUNTIME_NAME_AUTHORITY ? @loaded.keys : EMPTY_ARRAY
    block_given? ? typed_names.select { |tn| yield(tn) } : typed_names
  end

  def load_typed(typed_name)
    load_constant(typed_name)
  end

  def get_entry(typed_name)
    load_constant(typed_name)
  end

  def set_entry(typed_name, value, origin = nil)
    @loaded[typed_name] = Loader::NamedEntry.new(typed_name, value, origin)
  end

  def find(name)
    # There is nothing to search for, everything this loader knows about is already available
    nil
  end

  def parent
    nil # at top of the hierarchy
  end

  def to_s()
    "(StaticLoader)"
  end

  def loaded_entry(typed_name, check_dependencies = false)
    @loaded[typed_name]
  end

<<<<<<< HEAD
  def runtime_3_init
    unless @runtime_3_initialized
      @runtime_3_initialized = true
      create_resource_type_references
    end
    nil
=======
  def create_built_in_puppet_types
    Pcore.add_object_type('Error', <<-PUPPET, self)
      {
        type_parameters => {
          kind => Optional[Variant[String,Regexp,Type[Enum],Type[Pattern],Type[NotUndef],Type[Undef]]],
          issue_code => Optional[Variant[String,Regexp,Type[Enum],Type[Pattern],Type[NotUndef],Type[Undef]]]
        },
        attributes => {
          message => String[1],
          kind => { type => Optional[String[1]], value => undef },
          issue_code => { type => Optional[String[1]], value => undef },
          partial_result => { type => Data, value => undef },
          details => { type => Optional[Hash[String[1],Data]], value => undef },
        }
      }
    PUPPET

    register_aliases
>>>>>>> 88b4afd6
  end

  private

  def load_constant(typed_name)
    @loaded[typed_name]
  end

  def create_built_in_types
    origin_uri = URI("puppet:Puppet-Type-System/Static-Loader")
    type_map = Puppet::Pops::Types::TypeParser.type_map
    type_map.each do |name, type|
      set_entry(TypedName.new(:type, name), type, origin_uri)
    end
  end

  def create_resource_type_references()
    # These needs to be done quickly and we do not want to scan the file system for these
    # We are also not interested in their definition only that they exist.
    # These types are in all environments.
    #
    BUILTIN_TYPE_NAMES.each { |name| create_resource_type_reference(name) }
  end

  def add_type(name, type)
    set_entry(TypedName.new(:type, name), type)
    type
  end

  def create_resource_type_reference(name)
    add_type(name, Types::TypeFactory.resource(name))
  end

  def register_aliases
    aliases = BUILTIN_ALIASES.map { |name, string| add_type(name, Types::PTypeAliasType.new(name, Types::TypeFactory.type_reference(string), nil)) }
    aliases.each { |type| type.resolve(self) }
  end
end
end
end<|MERGE_RESOLUTION|>--- conflicted
+++ resolved
@@ -76,11 +76,6 @@
     @loaded = {}
     @runtime_3_initialized = false
     create_built_in_types
-<<<<<<< HEAD
-    register_aliases
-=======
-    create_resource_type_references
->>>>>>> 88b4afd6
   end
 
   def discover(type, name_authority = Pcore::RUNTIME_NAME_AUTHORITY)
@@ -120,14 +115,6 @@
     @loaded[typed_name]
   end
 
-<<<<<<< HEAD
-  def runtime_3_init
-    unless @runtime_3_initialized
-      @runtime_3_initialized = true
-      create_resource_type_references
-    end
-    nil
-=======
   def create_built_in_puppet_types
     Pcore.add_object_type('Error', <<-PUPPET, self)
       {
@@ -146,7 +133,14 @@
     PUPPET
 
     register_aliases
->>>>>>> 88b4afd6
+  end
+
+  def runtime_3_init
+    unless @runtime_3_initialized
+      @runtime_3_initialized = true
+      create_resource_type_references
+    end
+    nil
   end
 
   private
