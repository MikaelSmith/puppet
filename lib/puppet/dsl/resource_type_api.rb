require 'puppet/resource/type'

<<<<<<< HEAD
class Puppet::DSL::ResourceTypeAPI
  def define(name, *args, &block)
    result = __mk_resource_type__(:definition, name, Hash.new, block)
    result.set_arguments(__munge_type_arguments__(args))
    nil
  end

  def hostclass(name, options = {}, &block)
    __mk_resource_type__(:hostclass, name, options, block)
    nil
  end

  def node(name, options = {}, &block)
    __mk_resource_type__(:node, name, options, block)
    nil
  end

  # Note: we don't want the user to call the following methods
  # directly.  However, we can't stop them by making the methods
  # private because the user's .rb code gets instance_eval'ed on an
  # instance of this class.  So instead we name the methods using
  # double underscores to discourage customers from calling them.

  def __mk_resource_type__(type, name, options, code)
    klass = Puppet::Resource::Type.new(type, name, options)

    klass.ruby_code = code if code

    Thread.current[:known_resource_types].add klass

    klass
  end

  def __munge_type_arguments__(args)
    args.inject([]) do |result, item|
=======
# Type of the objects inside of which pure ruby manifest files are
# executed.  Provides methods for creating defines, hostclasses, and
# nodes.
class Puppet::DSL::ResourceTypeAPI
  def initialize
    @__created_ast_objects__ = []
  end

  def define(name, *args, &block)
    args = args.inject([]) do |result, item|
>>>>>>> 6b278503
      if item.is_a?(Hash)
        item.each { |p, v| result << [p, v] }
      else
        result << item
      end
      result
    end
    @__created_ast_objects__.push Puppet::Parser::AST::Definition.new(name, {:arguments => args}, &block)
    nil
  end

  def hostclass(name, options = {}, &block)
    @__created_ast_objects__.push Puppet::Parser::AST::Hostclass.new(name, options, &block)
    nil
  end

  def node(name, options = {}, &block)
    name = [name] unless name.is_a?(Array)
    @__created_ast_objects__.push Puppet::Parser::AST::Node.new(name, options, &block)
    nil
  end
end<|MERGE_RESOLUTION|>--- conflicted
+++ resolved
@@ -1,42 +1,5 @@
 require 'puppet/resource/type'
 
-<<<<<<< HEAD
-class Puppet::DSL::ResourceTypeAPI
-  def define(name, *args, &block)
-    result = __mk_resource_type__(:definition, name, Hash.new, block)
-    result.set_arguments(__munge_type_arguments__(args))
-    nil
-  end
-
-  def hostclass(name, options = {}, &block)
-    __mk_resource_type__(:hostclass, name, options, block)
-    nil
-  end
-
-  def node(name, options = {}, &block)
-    __mk_resource_type__(:node, name, options, block)
-    nil
-  end
-
-  # Note: we don't want the user to call the following methods
-  # directly.  However, we can't stop them by making the methods
-  # private because the user's .rb code gets instance_eval'ed on an
-  # instance of this class.  So instead we name the methods using
-  # double underscores to discourage customers from calling them.
-
-  def __mk_resource_type__(type, name, options, code)
-    klass = Puppet::Resource::Type.new(type, name, options)
-
-    klass.ruby_code = code if code
-
-    Thread.current[:known_resource_types].add klass
-
-    klass
-  end
-
-  def __munge_type_arguments__(args)
-    args.inject([]) do |result, item|
-=======
 # Type of the objects inside of which pure ruby manifest files are
 # executed.  Provides methods for creating defines, hostclasses, and
 # nodes.
@@ -47,7 +10,6 @@
 
   def define(name, *args, &block)
     args = args.inject([]) do |result, item|
->>>>>>> 6b278503
       if item.is_a?(Hash)
         item.each { |p, v| result << [p, v] }
       else
