#
# ZAML -- A partial replacement for YAML, writen with speed and code clarity
#         in mind.  ZAML fixes one YAML bug (loading Exceptions) and provides
#         a replacement for YAML.dump unimaginatively called ZAML.dump,
#         which is faster on all known cases and an order of magnitude faster
#         with complex structures.
#
# http://github.com/hallettj/zaml
#
# Authors: Markus Roberts, Jesse Hallett, Ian McIntosh, Igal Koshevoy, Simon Chiang
#

require 'yaml'

class ZAML
  VERSION = "0.1.1"
  #
  # Class Methods
  #
  def self.dump(stuff, where='')
    z = new
    stuff.to_zaml(z)
    Label.counter_reset
    where << z.to_s
  end
  #
  # Instance Methods
  #
  def initialize
    @result = []
    @indent = nil
    @structured_key_prefix = nil
    @previously_emitted_object = {}
    @next_free_label_number = 0
    emit('--- ')
  end
  def nested(tail='  ')
    old_indent = @indent
    @indent = "#{@indent || "\n"}#{tail}"
    yield
    @indent = old_indent
  end
  class Label
    #
    # YAML only wants objects in the datastream once; if the same object
    #    occurs more than once, we need to emit a label ("&idxxx") on the
    #    first occurrence and then emit a back reference (*idxxx") on any
    #    subsequent occurrence(s).
    #
    # To accomplish this we keeps a hash (by object id) of the labels of
    #    the things we serialize as we begin to serialize them.  The labels
    #    initially serialize as an empty string (since most objects are only
    #    going to be be encountered once), but can be changed to a valid
    #    (by assigning it a number) the first time it is subsequently used,
    #    if it ever is.  Note that we need to do the label setup BEFORE we
    #    start to serialize the object so that circular structures (in
    #    which we will encounter a reference to the object as we serialize
    #    it can be handled).
    #
    attr_accessor :this_label_number
    def initialize(obj,indent)
      @indent = indent
      @this_label_number = nil
<<<<<<< HEAD
=======
      @obj = obj # prevent garbage collection so that object id isn't reused
      @@previously_emitted_object[obj.object_id] = self
>>>>>>> 70a43c4b
    end
    def to_s
      @this_label_number ? ('&id%03d%s' % [@this_label_number, @indent]) : ''
    end
    def reference
      @reference         ||= '*id%03d' % @this_label_number
    end
  end
  def label_for(obj)
    @previously_emitted_object[obj.object_id]
  end
  def new_label_for(obj)
    label = Label.new(obj,(Hash === obj || Array === obj) ? "#{@indent || "\n"}  " : ' ')
    @previously_emitted_object[obj.object_id] = label
    label
  end
  def first_time_only(obj)
    if label = label_for(obj)
      label.this_label_number ||= (@next_free_label_number += 1)
      emit(label.reference)
    else
      if @structured_key_prefix and not obj.is_a? String
        emit(@structured_key_prefix)
        @structured_key_prefix = nil
      end
      emit(new_label_for(obj))
      yield
    end
  end
  def emit(s)
    @result << s
    @recent_nl = false unless s.kind_of?(Label)
  end
  def nl(s='')
    emit(@indent || "\n") unless @recent_nl
    emit(s)
    @recent_nl = true
  end
  def to_s
    @result.join
  end
  def prefix_structured_keys(x)
    @structured_key_prefix = x
    yield
    nl unless @structured_key_prefix
    @structured_key_prefix = nil
  end
end

################################################################
#
#   Behavior for custom classes
#
################################################################

class Object
  def to_yaml_properties
    instance_variables.sort        # Default YAML behavior
  end
  def yaml_property_munge(x)
    x
  end
  def zamlized_class_name(root)
    cls = self.class
    "!ruby/#{root.name.downcase}#{cls == root ? '' : ":#{cls.respond_to?(:name) ? cls.name : cls}"}"
  end
  def to_zaml(z)
    z.first_time_only(self) {
      z.emit(zamlized_class_name(Object))
      z.nested {
        instance_variables = to_yaml_properties
        if instance_variables.empty?
          z.emit(" {}")
        else
          instance_variables.each { |v|
            z.nl
            v[1..-1].to_zaml(z)       # Remove leading '@'
            z.emit(': ')
            yaml_property_munge(instance_variable_get(v)).to_zaml(z)
          }
        end
      }
    }
  end
end

################################################################
#
#   Behavior for built-in classes
#
################################################################

class NilClass
  def to_zaml(z)
    z.emit('')        # NOTE: blank turns into nil in YAML.load
  end
end

class Symbol
  def to_zaml(z)
    z.emit(self.inspect)
  end
end

class TrueClass
  def to_zaml(z)
    z.emit('true')
  end
end

class FalseClass
  def to_zaml(z)
    z.emit('false')
  end
end

class Numeric
  def to_zaml(z)
    z.emit(self)
  end
end

class Regexp
  def to_zaml(z)
    z.first_time_only(self) { z.emit("#{zamlized_class_name(Regexp)} #{inspect}") }
  end
end

class Exception
  def to_zaml(z)
    z.emit(zamlized_class_name(Exception))
    z.nested {
      z.nl("message: ")
      message.to_zaml(z)
    }
  end
  #
  # Monkey patch for buggy Exception restore in YAML
  #
  #     This makes it work for now but is not very future-proof; if things
  #     change we'll most likely want to remove this.  To mitigate the risks
  #     as much as possible, we test for the bug before appling the patch.
  #
  if respond_to? :yaml_new and yaml_new(self, :tag, "message" => "blurp").message != "blurp"
    def self.yaml_new( klass, tag, val )
      o = YAML.object_maker( klass, {} ).exception(val.delete( 'message'))
      val.each_pair do |k,v|
        o.instance_variable_set("@#{k}", v)
      end
      o
    end
  end
end

class String
  ZAML_ESCAPES = %w{\x00 \x01 \x02 \x03 \x04 \x05 \x06 \a \x08 \t \n \v \f \r \x0e \x0f \x10 \x11 \x12 \x13 \x14 \x15 \x16 \x17 \x18 \x19 \x1a \e \x1c \x1d \x1e \x1f }
  def escaped_for_zaml
    gsub( /\x5C/, "\\\\\\" ).  # Demi-kludge for Maglev/rubinius; the regexp should be /\\/ but parsetree chokes on that.
    gsub( /"/, "\\\"" ).
    gsub( /([\x00-\x1F])/ ) { |x| ZAML_ESCAPES[ x.unpack("C")[0] ] }.
    gsub( /([\x80-\xFF])/ ) { |x| "\\x#{x.unpack("C")[0].to_s(16)}" }
  end
  def to_zaml(z)
    z.first_time_only(self) {
      num = '[-+]?(0x)?\d+\.?\d*'
      case
        when self == ''
          z.emit('""')
        # when self =~ /[\x00-\x08\x0B\x0C\x0E-\x1F\x80-\xFF]/
        #   z.emit("!binary |\n")
        #   z.emit([self].pack("m*"))
        when (
          (self =~ /\A(true|false|yes|no|on|null|off|#{num}(:#{num})*|!|=|~)$/i) or
          (self =~ /\A\n* /) or
          (self =~ /[\s:]$/) or
          (self =~ /^[>|][-+\d]*\s/i) or
          (self[-1..-1] =~ /\s/) or
          (self =~ /[\x00-\x08\x0B\x0C\x0E-\x1F\x80-\xFF]/) or
          (self =~ /[,\[\]\{\}\r\t]|:\s|\s#/) or
          (self =~ /\A([-:?!#&*'"]|<<|%.+:.)/)
          )
          z.emit("\"#{escaped_for_zaml}\"")
        when self =~ /\n/
          if self[-1..-1] == "\n" then z.emit('|+') else z.emit('|-') end
          z.nested { split("\n",-1).each { |line| z.nl; z.emit(line.chomp("\n")) } }
        else
          z.emit(self)
      end
    }
  end
end

class Hash
  def to_zaml(z)
    z.first_time_only(self) {
      z.nested {
        if empty?
          z.emit('{}')
        else
          each_pair { |k, v|
            z.nl
            z.prefix_structured_keys('? ') { k.to_zaml(z) }
            z.emit(': ')
            v.to_zaml(z)
          }
        end
      }
    }
  end
end

class Array
  def to_zaml(z)
    z.first_time_only(self) {
      z.nested {
        if empty?
          z.emit('[]')
        else
          each { |v| z.nl('- '); v.to_zaml(z) }
        end
      }
    }
  end
end

class Time
  def to_zaml(z)
    # 2008-12-06 10:06:51.373758 -07:00
    ms = ("%0.6f" % (usec * 1e-6)).sub(/^\d+\./,'')
    offset = "%+0.2i:%0.2i" % [utc_offset / 3600, (utc_offset / 60) % 60]
    z.emit(self.strftime("%Y-%m-%d %H:%M:%S.#{ms} #{offset}"))
  end
end

class Date
  def to_zaml(z)
    z.emit(strftime('%Y-%m-%d'))
  end
end

class Range
  def to_zaml(z)
    z.first_time_only(self) {
      z.emit(zamlized_class_name(Range))
      z.nested {
        z.nl
        z.emit('begin: ')
        z.emit(first)
        z.nl
        z.emit('end: ')
        z.emit(last)
        z.nl
        z.emit('excl: ')
        z.emit(exclude_end?)
      }
    }
  end
end<|MERGE_RESOLUTION|>--- conflicted
+++ resolved
@@ -20,7 +20,6 @@
   def self.dump(stuff, where='')
     z = new
     stuff.to_zaml(z)
-    Label.counter_reset
     where << z.to_s
   end
   #
@@ -61,11 +60,7 @@
     def initialize(obj,indent)
       @indent = indent
       @this_label_number = nil
-<<<<<<< HEAD
-=======
       @obj = obj # prevent garbage collection so that object id isn't reused
-      @@previously_emitted_object[obj.object_id] = self
->>>>>>> 70a43c4b
     end
     def to_s
       @this_label_number ? ('&id%03d%s' % [@this_label_number, @indent]) : ''
