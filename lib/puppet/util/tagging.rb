require 'puppet/util/tag_set'

module Puppet::Util::Tagging
  ValidTagRegex = /^[0-9A-Za-z_][0-9A-Za-z_:.-]*$/

  # Add a tag to the current tag set.
  # When a tag set is used for a scope, these tags will be added to all of
  # the objects contained in this scope when the objects are finished.
  #
  def tag(*ary)
    @tags ||= new_tags

    ary.flatten.each do |tag|
      name = tag.to_s.downcase
<<<<<<< HEAD
      # Add the tag before testing if it's valid since this means that
      # we never need to test the same valid tag twice. This speeds things
      # up since we get a lot of duplicates and rarely fail on bad tags
      if @tags.add?(name)
        # not seen before, so now we test if it is valid
        if name =~ ValidTagRegex
          # avoid adding twice by first testing if the string contains '::'
          @tags.merge(name.split('::')) if name.include?('::')
        else
          @tags.delete(name)
          fail(Puppet::ParseError, "Invalid tag '#{name}'")
=======
      if name =~ ValidTagRegex
        @tags << name
        if split_qualified_tags?
          name.split("::").each do |section|
            @tags << section
          end
>>>>>>> bb1c4379
        end
      end
    end
  end

  # Add a name to the current tag set. Silently ignore names that does not
  # represent valid tags.
  # 
  # Use this method instead of doing this:
  #
  #  tag(name) if is_valid?(name)
  #
  # since that results in testing the same string twice
  #
  def tag_if_valid(name)
    if name.is_a?(String) && name =~ ValidTagRegex
      name = name.downcase
      @tags ||= new_tags
      if @tags.add?(name) && name.include?('::')
        @tags.merge(name.split('::'))
      end
    end
  end

  # Answers if this resource is tagged with at least one of the given tags.
  #
  # The given tags are converted to downcased strings before the match is performed.
  #
  # @param *tags [String] splat of tags to look for
  # @return [Boolean] true if this instance is tagged with at least one of the provided tags
  #
  def tagged?(*tags)
    raw_tagged?(tags.collect {|t| t.to_s.downcase})
  end

  # Answers if this resource is tagged with at least one of the tags given in downcased string form.
  #
  # The method is a faster variant of the tagged? method that does no conversion of its
  # arguments.
  #
  # @param tag_array [Array[String]] array of tags to look for
  # @return [Boolean] true if this instance is tagged with at least one of the provided tags
  #
  def raw_tagged?(tag_array)
    my_tags = self.tags
    !tag_array.index { |t| my_tags.include?(t) }.nil?
  end

  # Only use this method when copying known tags from one Tagging instance to another
  def set_tags(tag_source)
    @tags = tag_source.tags
  end

  # Return a copy of the tag list, so someone can't ask for our tags
  # and then modify them.
  def tags
    @tags ||= new_tags
    @tags.dup
  end

  # Merge tags from a tagged instance with no attempts to split, downcase
  # or verify the tags
  def merge_tags(tag_source)
    @tags ||= new_tags
    tag_source.merge_into(@tags)
  end

  # Merge the tags of this instance into the provide TagSet
  def merge_into(tag_set)
    tag_set.merge(@tags) unless @tags.nil?
  end

  def tags=(tags)
    @tags = new_tags

    return if tags.nil?

    tags = tags.strip.split(/\s*,\s*/) if tags.is_a?(String)
    tag(*tags)
  end

  private

<<<<<<< HEAD
=======
  def valid_tag?(tag)
    tag.is_a?(String) and tag =~ ValidTagRegex
  end

  def split_qualified_tags?
    true
  end

>>>>>>> bb1c4379
  def new_tags
    Puppet::Util::TagSet.new
  end
end<|MERGE_RESOLUTION|>--- conflicted
+++ resolved
@@ -12,26 +12,19 @@
 
     ary.flatten.each do |tag|
       name = tag.to_s.downcase
-<<<<<<< HEAD
       # Add the tag before testing if it's valid since this means that
       # we never need to test the same valid tag twice. This speeds things
       # up since we get a lot of duplicates and rarely fail on bad tags
       if @tags.add?(name)
         # not seen before, so now we test if it is valid
         if name =~ ValidTagRegex
+          if split_qualified_tags?
           # avoid adding twice by first testing if the string contains '::'
-          @tags.merge(name.split('::')) if name.include?('::')
+            @tags.merge(name.split('::')) if name.include?('::')
+          end
         else
           @tags.delete(name)
           fail(Puppet::ParseError, "Invalid tag '#{name}'")
-=======
-      if name =~ ValidTagRegex
-        @tags << name
-        if split_qualified_tags?
-          name.split("::").each do |section|
-            @tags << section
-          end
->>>>>>> bb1c4379
         end
       end
     end
@@ -115,17 +108,10 @@
 
   private
 
-<<<<<<< HEAD
-=======
-  def valid_tag?(tag)
-    tag.is_a?(String) and tag =~ ValidTagRegex
-  end
-
   def split_qualified_tags?
     true
   end
 
->>>>>>> bb1c4379
   def new_tags
     Puppet::Util::TagSet.new
   end
