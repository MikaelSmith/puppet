--- conflicted
+++ resolved
@@ -124,12 +124,7 @@
           Puppet.debug "Automatically imported #{fqname} from #{filename} into #{environment}"
           return result
         end
-<<<<<<< HEAD
-      rescue Puppet::ImportError
-        # We couldn't load the item
-=======
       rescue Puppet::ImportError => detail
->>>>>>> 09872812
         # I'm not convienced we should just drop these errors, but this
         # preserves existing behaviours.
       end
