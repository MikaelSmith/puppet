--- conflicted
+++ resolved
@@ -468,9 +468,8 @@
 
 ```
 
-<<<<<<< HEAD
-Conversion to Type
-------------------
+### Conversion to Type
+
 A new `Type` can be create from its `String` representation.
 
 **Example:** Creating a type from a string
@@ -479,11 +478,7 @@
 $t = Type.new('Integer[10]')
 ```
 
-Conversion to String
---------------------
-=======
 ### Conversion to String
->>>>>>> 7cce4d48
 
 Conversion to `String` is the most comprehensive conversion as there are many
 use cases where a string representation is wanted. The defaults for the many options
