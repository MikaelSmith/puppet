--- conflicted
+++ resolved
@@ -6,21 +6,6 @@
   class Selector < AST::Branch
     attr_accessor :param, :values
 
-<<<<<<< HEAD
-        def each
-            [@param,@values].each { |child| yield child }
-        end
-
-        # Find the value that corresponds with the test.
-        def evaluate(scope)
-            level = scope.ephemeral_level
-            # Get our parameter.
-            paramvalue = @param.safeevaluate(scope)
-
-            sensitive = Puppet[:casesensitive]
-
-            default = nil
-=======
     def each
       [@param,@values].each { |child| yield child }
     end
@@ -32,7 +17,6 @@
       paramvalue = @param.safeevaluate(scope)
 
       default = nil
->>>>>>> 8747479d
 
       @values = [@values] unless @values.instance_of? AST::ASTArray or @values.instance_of? Array
 
@@ -48,17 +32,10 @@
       # Unless we found something, look for the default.
       return default.value.safeevaluate(scope) if default
 
-<<<<<<< HEAD
-            self.fail Puppet::ParseError, "No matching value for selector param '%s'" % paramvalue
-        ensure
-            scope.unset_ephemeral_var(level)
-        end
-=======
       self.fail Puppet::ParseError, "No matching value for selector param '#{paramvalue}'"
     ensure
       scope.unset_ephemeral_var(level)
     end
->>>>>>> 8747479d
 
     def to_s
       param.to_s + " ? { " + values.collect { |v| v.to_s }.join(', ') + " }"
