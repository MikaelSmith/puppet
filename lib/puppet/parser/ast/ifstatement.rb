require 'puppet/parser/ast/branch'

class Puppet::Parser::AST
  # A basic 'if/elsif/else' statement.
  class IfStatement < AST::Branch

    associates_doc

    attr_accessor :test, :else, :statements

    def each
      [@test,@else,@statements].each { |child| yield child }
    end

<<<<<<< HEAD
        # Short-curcuit evaluation.  If we're true, evaluate our statements,
        # else if there's an 'else' setting, evaluate it.
        # the first option that matches.
        def evaluate(scope)
            level = scope.ephemeral_level
            value = @test.safeevaluate(scope)

            # let's emulate a new scope for each branches
            begin
                if Puppet::Parser::Scope.true?(value)
                    return @statements.safeevaluate(scope)
                else
                    if defined? @else
                        return @else.safeevaluate(scope)
                    else
                        return nil
                    end
                end
            ensure
                scope.unset_ephemeral_var(level)
            end
=======
    # Short-curcuit evaluation.  If we're true, evaluate our statements,
    # else if there's an 'else' setting, evaluate it.
    # the first option that matches.
    def evaluate(scope)
      level = scope.ephemeral_level
      value = @test.safeevaluate(scope)

      # let's emulate a new scope for each branches
      begin
        if Puppet::Parser::Scope.true?(value)
          return @statements.safeevaluate(scope)
        else
          return defined?(@else) ? @else.safeevaluate(scope) : nil
>>>>>>> 8747479d
        end
      ensure
        scope.unset_ephemeral_var(level)
      end
    end
  end
end<|MERGE_RESOLUTION|>--- conflicted
+++ resolved
@@ -12,29 +12,6 @@
       [@test,@else,@statements].each { |child| yield child }
     end
 
-<<<<<<< HEAD
-        # Short-curcuit evaluation.  If we're true, evaluate our statements,
-        # else if there's an 'else' setting, evaluate it.
-        # the first option that matches.
-        def evaluate(scope)
-            level = scope.ephemeral_level
-            value = @test.safeevaluate(scope)
-
-            # let's emulate a new scope for each branches
-            begin
-                if Puppet::Parser::Scope.true?(value)
-                    return @statements.safeevaluate(scope)
-                else
-                    if defined? @else
-                        return @else.safeevaluate(scope)
-                    else
-                        return nil
-                    end
-                end
-            ensure
-                scope.unset_ephemeral_var(level)
-            end
-=======
     # Short-curcuit evaluation.  If we're true, evaluate our statements,
     # else if there's an 'else' setting, evaluate it.
     # the first option that matches.
@@ -48,7 +25,6 @@
           return @statements.safeevaluate(scope)
         else
           return defined?(@else) ? @else.safeevaluate(scope) : nil
->>>>>>> 8747479d
         end
       ensure
         scope.unset_ephemeral_var(level)
