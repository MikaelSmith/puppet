# Load the appropriate libraries, or set a class indicating they aren't available

require 'facter'
require 'puppet'

module Puppet::Rails
  TIME_DEBUG = true

  def self.connect
    # This global init does not work for testing, because we remove
    # the state dir on every test.
    return if ActiveRecord::Base.connected?

    Puppet.settings.use(:main, :rails, :master)

    ActiveRecord::Base.logger = Logger.new(Puppet[:railslog])
    begin
      loglevel = Logger.const_get(Puppet[:rails_loglevel].upcase)
      ActiveRecord::Base.logger.level = loglevel
    rescue => detail
      Puppet.warning "'#{Puppet[:rails_loglevel]}' is not a valid Rails log level; using debug"
      ActiveRecord::Base.logger.level = Logger::DEBUG
    end

<<<<<<< HEAD
    # The arguments for initializing the database connection.
    def self.database_arguments
        adapter = Puppet[:dbadapter]

        args = {:adapter => adapter, :log_level => Puppet[:rails_loglevel]}

        case adapter
        when "sqlite3"
            args[:database] = Puppet[:dblocation]
        when "mysql", "postgresql"
            args[:host]     = Puppet[:dbserver] unless Puppet[:dbserver].empty?
            args[:username] = Puppet[:dbuser] unless Puppet[:dbuser].empty?
            args[:password] = Puppet[:dbpassword] unless Puppet[:dbpassword].empty?
            args[:database] = Puppet[:dbname]
            args[:reconnect]= true

            socket          = Puppet[:dbsocket]
            args[:socket]   = socket unless socket.empty?
	        
            connections     = Puppet[:dbconnections].to_i
            args[:pool]     = connections if connections > 0 
        else
            raise ArgumentError, "Invalid db adapter %s" % adapter
        end
        args
=======
    if (::ActiveRecord::VERSION::MAJOR == 2 and ::ActiveRecord::VERSION::MINOR <= 1)
      ActiveRecord::Base.allow_concurrency = true
>>>>>>> 2fe2029e
    end

    ActiveRecord::Base.verify_active_connections!

    begin
      args = database_arguments
      Puppet.info "Connecting to #{args[:adapter]} database: #{args[:database]}"
      ActiveRecord::Base.establish_connection(args)
    rescue => detail
      puts detail.backtrace if Puppet[:trace]
      raise Puppet::Error, "Could not connect to database: #{detail}"
    end
  end

  # The arguments for initializing the database connection.
  def self.database_arguments
    adapter = Puppet[:dbadapter]

    args = {:adapter => adapter, :log_level => Puppet[:rails_loglevel]}

    case adapter
    when "sqlite3"
      args[:database] = Puppet[:dblocation]
    when "mysql", "postgresql"
      args[:host]     = Puppet[:dbserver] unless Puppet[:dbserver].to_s.empty?
      args[:port]     = Puppet[:dbport] unless Puppet[:dbport].to_s.empty?
      args[:username] = Puppet[:dbuser] unless Puppet[:dbuser].to_s.empty?
      args[:password] = Puppet[:dbpassword] unless Puppet[:dbpassword].to_s.empty?
      args[:database] = Puppet[:dbname]
      args[:reconnect]= true

      socket          = Puppet[:dbsocket]
      args[:socket]   = socket unless socket.to_s.empty?

      connections     = Puppet[:dbconnections].to_i
      args[:pool]     = connections if connections > 0
    when "oracle_enhanced":
      args[:database] = Puppet[:dbname] unless Puppet[:dbname].to_s.empty?
      args[:username] = Puppet[:dbuser] unless Puppet[:dbuser].to_s.empty?
      args[:password] = Puppet[:dbpassword] unless Puppet[:dbpassword].to_s.empty?

      connections     = Puppet[:dbconnections].to_i
      args[:pool]     = connections if connections > 0
    else
      raise ArgumentError, "Invalid db adapter #{adapter}"
    end
    args
  end

  # Set up our database connection.  It'd be nice to have a "use" system
  # that could make callbacks.
  def self.init
    raise Puppet::DevError, "No activerecord, cannot init Puppet::Rails" unless Puppet.features.rails?

    connect

    unless ActiveRecord::Base.connection.tables.include?("resources")
      require 'puppet/rails/database/schema'
      Puppet::Rails::Schema.init
    end

    migrate if Puppet[:dbmigrate]
  end

  # Migrate to the latest db schema.
  def self.migrate
    dbdir = nil
    $LOAD_PATH.each { |d|
      tmp = File.join(d, "puppet/rails/database")
      if FileTest.directory?(tmp)
        dbdir = tmp
        break
      end
    }

    raise Puppet::Error, "Could not find Puppet::Rails database dir" unless dbdir

    raise Puppet::Error, "Database has problems, can't migrate." unless ActiveRecord::Base.connection.tables.include?("resources")

    Puppet.notice "Migrating"

    begin
      ActiveRecord::Migrator.migrate(dbdir)
    rescue => detail
      puts detail.backtrace if Puppet[:trace]
      raise Puppet::Error, "Could not migrate database: #{detail}"
    end
  end

  # Tear down the database.  Mostly only used during testing.
  def self.teardown
    raise Puppet::DevError, "No activerecord, cannot init Puppet::Rails" unless Puppet.features.rails?

    Puppet.settings.use(:master, :rails)

    begin
      ActiveRecord::Base.establish_connection(database_arguments)
    rescue => detail
      puts detail.backtrace if Puppet[:trace]
      raise Puppet::Error, "Could not connect to database: #{detail}"
    end

    ActiveRecord::Base.connection.tables.each do |t|
      ActiveRecord::Base.connection.drop_table t
    end
  end
end

require 'puppet/rails/host' if Puppet.features.rails?
<|MERGE_RESOLUTION|>--- conflicted
+++ resolved
@@ -22,36 +22,8 @@
       ActiveRecord::Base.logger.level = Logger::DEBUG
     end
 
-<<<<<<< HEAD
-    # The arguments for initializing the database connection.
-    def self.database_arguments
-        adapter = Puppet[:dbadapter]
-
-        args = {:adapter => adapter, :log_level => Puppet[:rails_loglevel]}
-
-        case adapter
-        when "sqlite3"
-            args[:database] = Puppet[:dblocation]
-        when "mysql", "postgresql"
-            args[:host]     = Puppet[:dbserver] unless Puppet[:dbserver].empty?
-            args[:username] = Puppet[:dbuser] unless Puppet[:dbuser].empty?
-            args[:password] = Puppet[:dbpassword] unless Puppet[:dbpassword].empty?
-            args[:database] = Puppet[:dbname]
-            args[:reconnect]= true
-
-            socket          = Puppet[:dbsocket]
-            args[:socket]   = socket unless socket.empty?
-	        
-            connections     = Puppet[:dbconnections].to_i
-            args[:pool]     = connections if connections > 0 
-        else
-            raise ArgumentError, "Invalid db adapter %s" % adapter
-        end
-        args
-=======
     if (::ActiveRecord::VERSION::MAJOR == 2 and ::ActiveRecord::VERSION::MINOR <= 1)
       ActiveRecord::Base.allow_concurrency = true
->>>>>>> 2fe2029e
     end
 
     ActiveRecord::Base.verify_active_connections!
