--- conflicted
+++ resolved
@@ -41,12 +41,7 @@
       end
       FileUtils.mv(f.path, file)
     rescue => detail
-<<<<<<< HEAD
-      Puppet.log_exception(detail, "Could not write report for #{client} at #{file}: #{detail}")
-=======
-      puts detail.backtrace if Puppet[:trace]
-      Puppet.warning "Could not write report for #{host} at #{file}: #{detail}"
->>>>>>> 44ada582
+      Puppet.log_exception(detail, "Could not write report for #{host} at #{file}: #{detail}")
     end
 
     # Only testing cares about the return value
