<<<<<<< HEAD
#
#  Created by Luke Kanies on 2007-10-16.
#  Copyright (c) 2007. All rights reserved.

=======
>>>>>>> 630ec360
require 'monitor'
require 'puppet'
require 'puppet/file_serving'
require 'puppet/file_serving/mount'
require 'puppet/file_serving/mount/file'
require 'puppet/file_serving/mount/modules'
require 'puppet/file_serving/mount/plugins'

class Puppet::FileServing::Configuration
  require 'puppet/file_serving/configuration/parser'

  extend MonitorMixin

  def self.configuration
    synchronize do
      @configuration ||= new
    end
  end

  Mount = Puppet::FileServing::Mount

  private_class_method  :new

  attr_reader :mounts
  #private :mounts

  # Find the right mount.  Does some shenanigans to support old-style module
  # mounts.
  def find_mount(mount_name, environment)
    # Reparse the configuration if necessary.
    readconfig

    if mount = mounts[mount_name]
      return mount
    end

    if environment.module(mount_name)
      Puppet::Util::Warnings.notice_once "DEPRECATION NOTICE: Files found in modules without specifying 'modules' in file path will be deprecated in the next major release.  Please fix module '#{mount_name}' when no 0.24.x clients are present"
      return mounts["modules"]
    end

    # This can be nil.
    mounts[mount_name]
  end

  def initialize
    @mounts = {}
    @config_file = nil

    # We don't check to see if the file is modified the first time,
    # because we always want to parse at first.
    readconfig(false)
  end

  # Is a given mount available?
  def mounted?(name)
    @mounts.include?(name)
  end

  # Split the path into the separate mount point and path.
  def split_path(request)
    # Reparse the configuration if necessary.
    readconfig

    mount_name, path = request.key.split(File::Separator, 2)

    raise(ArgumentError, "Cannot find file: Invalid path '#{mount_name}'") unless mount_name =~ %r{^[-\w]+$}

    return nil unless mount = find_mount(mount_name, request.environment)
    if mount.name == "modules" and mount_name != "modules"
      # yay backward-compatibility
      path = "#{mount_name}/#{path}"
    end

    if path == ""
      path = nil
    elsif path
      # Remove any double slashes that might have occurred
      path = path.gsub(/\/+/, "/")
    end

    return mount, path
  end

  def umount(name)
    @mounts.delete(name) if @mounts.include? name
  end

  private

  def mk_default_mounts
    @mounts["modules"] ||= Mount::Modules.new("modules")
    @mounts["modules"].allow('*') if @mounts["modules"].empty?
    @mounts["plugins"] ||= Mount::Plugins.new("plugins")
    @mounts["plugins"].allow('*') if @mounts["plugins"].empty?
  end

  # Read the configuration file.
  def readconfig(check = true)
    config = Puppet[:fileserverconfig]

    return unless FileTest.exists?(config)

    @parser ||= Puppet::FileServing::Configuration::Parser.new(config)

    return if check and ! @parser.changed?

    # Don't assign the mounts hash until we're sure the parsing succeeded.
    begin
      newmounts = @parser.parse
      @mounts = newmounts
    rescue => detail
      puts detail.backtrace if Puppet[:trace]
      Puppet.err "Error parsing fileserver configuration: #{detail}; using old configuration"
    end

  ensure
    # Make sure we've got our plugins and modules.
    mk_default_mounts
  end
end<|MERGE_RESOLUTION|>--- conflicted
+++ resolved
@@ -1,10 +1,3 @@
-<<<<<<< HEAD
-#
-#  Created by Luke Kanies on 2007-10-16.
-#  Copyright (c) 2007. All rights reserved.
-
-=======
->>>>>>> 630ec360
 require 'monitor'
 require 'puppet'
 require 'puppet/file_serving'
