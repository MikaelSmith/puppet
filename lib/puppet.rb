--- conflicted
+++ resolved
@@ -42,18 +42,10 @@
   require 'puppet/environments'
 
   class << self
-<<<<<<< HEAD
-    gettext_config_file = Puppet::GettextConfig.puppet_locale_path
-    unless Puppet::GettextConfig.initialize(gettext_config_file, Puppet::GettextConfig.translation_mode(gettext_config_file))
-      # Stub out gettext's `_` and `n_()` methods, which attempt to load translations,
-      # with versions that do nothing
-      require 'puppet/gettext/stubs'
-=======
     Puppet::GettextConfig.create_text_domain('production')
     locale_dir = Puppet::GettextConfig.puppet_locale_path
     if Puppet::GettextConfig.load_translations('puppet', locale_dir, Puppet::GettextConfig.translation_mode(locale_dir))
       Puppet::GettextConfig.set_locale(Locale.current.language)
->>>>>>> 04552076
     end
 
     include Puppet::Util
