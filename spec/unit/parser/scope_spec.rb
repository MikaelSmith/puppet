#!/usr/bin/env rspec
require 'spec_helper'
require 'puppet_spec/compiler'

describe Puppet::Parser::Scope do
  before :each do
    @scope = Puppet::Parser::Scope.new
    @scope.compiler = Puppet::Parser::Compiler.new(Puppet::Node.new("foo"))
    @scope.source = Puppet::Resource::Type.new(:node, :foo)
    @topscope = @scope.compiler.topscope
    @scope.parent = @topscope
  end

  it "should be able to store references to class scopes" do
    lambda { @scope.class_set "myname", "myscope" }.should_not raise_error
  end

  it "should be able to retrieve class scopes by name" do
    @scope.class_set "myname", "myscope"
    @scope.class_scope("myname").should == "myscope"
  end

  it "should be able to retrieve class scopes by object" do
    klass = mock 'ast_class'
    klass.expects(:name).returns("myname")
    @scope.class_set "myname", "myscope"
    @scope.class_scope(klass).should == "myscope"
  end

  it "should be able to retrieve its parent module name from the source of its parent type" do
    @topscope.source = Puppet::Resource::Type.new(:hostclass, :foo, :module_name => "foo")

    @scope.parent_module_name.should == "foo"
  end

  it "should return a nil parent module name if it has no parent" do
    @topscope.parent_module_name.should be_nil
  end

  it "should return a nil parent module name if its parent has no source" do
    @scope.parent_module_name.should be_nil
  end

  it "should get its environment from its compiler" do
    env = Puppet::Node::Environment.new
    compiler = stub 'compiler', :environment => env
    scope = Puppet::Parser::Scope.new :compiler => compiler
    scope.environment.should equal(env)
  end

  it "should use the default environment if none is available" do
    Puppet::Parser::Scope.new.environment.should equal(Puppet::Node::Environment.new)
  end

  it "should use the resource type collection helper to find its known resource types" do
    Puppet::Parser::Scope.ancestors.should include(Puppet::Resource::TypeCollectionHelper)
  end

  describe "when missing methods are called" do
    before :each do
      @env      = Puppet::Node::Environment.new('testing')
      @compiler = Puppet::Parser::Compiler.new(Puppet::Node.new('foo', :environment => @env))
      @scope    = Puppet::Parser::Scope.new(:compiler => @compiler)
    end

    it "should load and call the method if it looks like a function and it exists" do
      @scope.function_sprintf(["%b", 123]).should == "1111011"
    end

    it "should raise NoMethodError if the method doesn't look like a function" do
      expect { @scope.sprintf(["%b", 123]) }.should raise_error(NoMethodError)
    end

    it "should raise NoMethodError if the method looks like a function but doesn't exist" do
      expect { @scope.function_fake_bs(['cows']) }.should raise_error(NoMethodError)
    end
  end

  describe "when initializing" do
    it "should extend itself with its environment's Functions module as well as the default" do
      env = Puppet::Node::Environment.new("myenv")
      root = Puppet::Node::Environment.root
      compiler = stub 'compiler', :environment => env

      scope = Puppet::Parser::Scope.new(:compiler => compiler)
      scope.singleton_class.ancestors.should be_include(Puppet::Parser::Functions.environment_module(env))
      scope.singleton_class.ancestors.should be_include(Puppet::Parser::Functions.environment_module(root))
    end

    it "should extend itself with the default Functions module if its environment is the default" do
      root = Puppet::Node::Environment.root
      scope = Puppet::Parser::Scope.new
      scope.singleton_class.ancestors.should be_include(Puppet::Parser::Functions.environment_module(root))
    end
  end

  describe "when looking up a variable" do
    it "should support :lookupvar and :setvar for backward compatibility" do
      @scope.setvar("var", "yep")
      @scope.lookupvar("var").should == "yep"
    end

    it "should return nil for unset variables" do
      @scope["var"].should be_nil
    end

    it "should be able to look up values" do
      @scope["var"] = "yep"
      @scope["var"].should == "yep"
    end

    it "should be able to look up hashes" do
      @scope["var"] = {"a" => "b"}
      @scope["var"].should == {"a" => "b"}
    end

    it "should be able to look up variables in parent scopes" do
      @topscope["var"] = "parentval"
      @scope["var"].should == "parentval"
    end

    it "should prefer its own values to parent values" do
      @topscope["var"] = "parentval"
      @scope["var"] = "childval"
      @scope["var"].should == "childval"
    end

    it "should be able to detect when variables are set" do
      @scope["var"] = "childval"
      @scope.should be_include("var")
    end

    it "should be able to detect when variables are not set" do
      @scope.should_not be_include("var")
    end

    it "should support iteration over its variables" do
      @scope["one"] = "two"
      @scope["three"] = "four"
      hash = {}
      @scope.each { |name, value| hash[name] = value }
      hash.should == {"one" => "two", "three" => "four" }
    end

    it "should include Enumerable" do
      @scope.singleton_class.ancestors.should be_include(Enumerable)
    end

    it "should be able to look up intermediary variables in parent scopes (DEPRECATED)" do
      Puppet.expects(:deprecation_warning)
      thirdscope = Puppet::Parser::Scope.new
      thirdscope.parent = @scope
      thirdscope.source = Puppet::Resource::Type.new(:hostclass, :foo, :module_name => "foo")
      @scope.source = Puppet::Resource::Type.new(:hostclass, :bar, :module_name => "bar")

      @topscope.setvar("var2","parentval")
      @scope.setvar("var2","childval")
      thirdscope.lookupvar("var2").should == "childval"
    end

    describe "and the variable is qualified" do
      before :each do
        @known_resource_types = @scope.known_resource_types
      end

      def newclass(name)
        @known_resource_types.add Puppet::Resource::Type.new(:hostclass, name)
      end

      def create_class_scope(name)
        klass = newclass(name)

        catalog = Puppet::Resource::Catalog.new
        catalog.add_resource(Puppet::Parser::Resource.new("stage", :main, :scope => Puppet::Parser::Scope.new))

        Puppet::Parser::Resource.new("class", name, :scope => @scope, :source => mock('source'), :catalog => catalog).evaluate

        @scope.class_scope(klass)
      end

      it "should be able to look up explicitly fully qualified variables from main" do
        Puppet.expects(:deprecation_warning).never
        other_scope = create_class_scope("")

        other_scope["othervar"] = "otherval"

        @scope["::othervar"].should == "otherval"
      end

      it "should be able to look up explicitly fully qualified variables from other scopes" do
        Puppet.expects(:deprecation_warning).never
        other_scope = create_class_scope("other")

        other_scope["var"] = "otherval"

        @scope["::other::var"].should == "otherval"
      end

      it "should be able to look up deeply qualified variables" do
        Puppet.expects(:deprecation_warning).never
        other_scope = create_class_scope("other::deep::klass")

        other_scope["var"] = "otherval"

        @scope["other::deep::klass::var"].should == "otherval"
      end

<<<<<<< HEAD
      it "should return nil for qualified variables that cannot be found in other classes" do
=======
      it "should return ':undefined' for qualified variables that cannot be found in other classes" do
        Puppet.expects(:deprecation_warning).never
>>>>>>> 8908c098
        other_scope = create_class_scope("other::deep::klass")

        @scope["other::deep::klass::var"].should be_nil
      end

<<<<<<< HEAD
      it "should warn and return nil for qualified variables whose classes have not been evaluated" do
        klass = newclass("other::deep::klass")
        @scope.expects(:warning)
        @scope["other::deep::klass::var"].should be_nil
      end

      it "should warn and return nil for qualified variables whose classes do not exist" do
        @scope.expects(:warning)
        @scope["other::deep::klass::var"].should be_nil
      end

      it "should return nil when asked for a non-string qualified variable from a class that does not exist" do
=======
      it "should warn and return ':undefined' for qualified variables whose classes have not been evaluated" do
        Puppet.expects(:deprecation_warning).never
        klass = newclass("other::deep::klass")
        @scope.expects(:warning).at_least_once
        @scope.lookupvar("other::deep::klass::var").should == :undefined
      end

      it "should warn and return ':undefined' for qualified variables whose classes do not exist" do
        Puppet.expects(:deprecation_warning).never
        @scope.expects(:warning).at_least_once
        @scope.lookupvar("other::deep::klass::var").should == :undefined
      end

      it "should return ':undefined' when asked for a non-string qualified variable from a class that does not exist" do
        Puppet.expects(:deprecation_warning).never
>>>>>>> 8908c098
        @scope.stubs(:warning)
        @scope["other::deep::klass::var"].should be_nil
      end

<<<<<<< HEAD
      it "should return nil when asked for a non-string qualified variable from a class that has not been evaluated" do
=======
      it "should return ':undefined' when asked for a non-string qualified variable from a class that has not been evaluated" do
        Puppet.expects(:deprecation_warning).never
>>>>>>> 8908c098
        @scope.stubs(:warning)
        klass = newclass("other::deep::klass")
        @scope["other::deep::klass::var"].should be_nil
      end
    end
  end

<<<<<<< HEAD
  describe "when variables are set with append=true" do
    it "should raise an error if the variable is already defined in this scope" do
=======
  describe "when mixing inheritence and inclusion" do
    include PuppetSpec::Compiler

    def expect_the_message_to_be(message) 
      catalog = compile_to_catalog(yield)
      catalog.resource('Notify', 'something')[:message].should == message
    end

    context "deprecated scoping" do
      before :each do
        Puppet.expects(:deprecation_warning)
      end

      it "prefers values in its included scope over those from the node (DEPRECATED)" do
        expect_the_message_to_be('baz_msg') do <<-MANIFEST
            node default {
              $var = "node_msg"
              include foo
            }
            class baz {
              $var = "baz_msg"
              include bar
            }
            class foo inherits baz {
            }
            class bar {
              notify { 'something': message => $var, }
            }
          MANIFEST
        end
      end

      it "finds values in its included scope (DEPRECATED)" do
        expect_the_message_to_be('baz_msg') do <<-MANIFEST
            node default {
              include baz
            }
            class foo {
            }
            class bar inherits foo {
              notify { 'something': message => $var, }
            }
            class baz {
              $var = "baz_msg"
              include bar
            }
          MANIFEST
        end
      end

      it "recognizes a dynamically scoped boolean (DEPRECATED)" do
        expect_the_message_to_be(true) do <<-MANIFEST
            node default {
              $var = false
              include baz
            }
            class foo {
            }
            class bar inherits foo {
              notify { 'something': message => $var, }
            }
            class baz {
              $var = true
              include bar
            }
          MANIFEST
        end
      end
    end

    context "supported scoping" do
      before :each do
        Puppet.expects(:deprecation_warning).never
      end

      it "finds value define in the inherited node" do
        expect_the_message_to_be('parent_msg') do <<-MANIFEST
            $var = "top_msg"
            node parent {
              $var = "parent_msg"
            }
            node default inherits parent {
              include foo
            }
            class foo {
              notify { 'something': message => $var, }
            }
          MANIFEST
        end
      end

      it "finds top scope when the class is included before the node defines the var" do
        expect_the_message_to_be('top_msg') do <<-MANIFEST
            $var = "top_msg"
            node parent {
              include foo
            }
            node default inherits parent {
              $var = "default_msg"
            }
            class foo {
              notify { 'something': message => $var, }
            }
          MANIFEST
        end
      end

      it "finds top scope when the class is included before the node defines the var" do
        expect_the_message_to_be('top_msg') do <<-MANIFEST
            $var = "top_msg"
            node parent {
              include foo
            }
            node default inherits parent {
              $var = "default_msg"
            }
            class foo {
              notify { 'something': message => $var, }
            }
          MANIFEST
        end
      end


      it "should find values in its local scope" do
        expect_the_message_to_be('local_msg') do <<-MANIFEST
            node default {
              include baz
            }
            class foo {
            }
            class bar inherits foo {
              $var = "local_msg"
              notify { 'something': message => $var, }
            }
            class baz {
              include bar
            }
          MANIFEST
        end
      end

      it "should find values in its inherited scope" do
        expect_the_message_to_be('foo_msg') do <<-MANIFEST
            node default {
              include baz
            }
            class foo {
              $var = "foo_msg"
            }
            class bar inherits foo {
              notify { 'something': message => $var, }
            }
            class baz {
              include bar
            }
          MANIFEST
        end
      end

      it "prefers values in its inherited scope over those in the node (with intermediate inclusion)" do
        expect_the_message_to_be('foo_msg') do <<-MANIFEST
            node default {
              $var = "node_msg"
              include baz
            }
            class foo {
              $var = "foo_msg"
            }
            class bar inherits foo {
              notify { 'something': message => $var, }
            }
            class baz {
              include bar
            }
          MANIFEST
        end
      end

      it "prefers values in its inherited scope over those in the node (without intermediate inclusion)" do
        expect_the_message_to_be('foo_msg') do <<-MANIFEST
            node default {
              $var = "node_msg"
              include bar
            }
            class foo {
              $var = "foo_msg"
            }
            class bar inherits foo {
              notify { 'something': message => $var, }
            }
          MANIFEST
        end
      end

      it "prefers values in its inherited scope over those from where it is included" do
        expect_the_message_to_be('foo_msg') do <<-MANIFEST
            node default {
              include baz
            }
            class foo {
              $var = "foo_msg"
            }
            class bar inherits foo {
              notify { 'something': message => $var, }
            }
            class baz {
              $var = "baz_msg"
              include bar
            }
          MANIFEST
        end
      end

      it "does not used variables from classes included in the inherited scope" do
        expect_the_message_to_be('node_msg') do <<-MANIFEST
            node default {
              $var = "node_msg"
              include bar
            }
            class quux {
              $var = "quux_msg"
            }
            class foo inherits quux {
            }
            class baz {
              include foo
            }
            class bar inherits baz {
              notify { 'something': message => $var, }
            }
          MANIFEST
        end
      end

      it "does not use a variable from a scope lexically enclosing it" do
        expect_the_message_to_be('node_msg') do <<-MANIFEST
            node default {
              $var = "node_msg"
              include other::bar
            }
            class other {
              $var = "other_msg"
              class bar {
                notify { 'something': message => $var, }
              }
            }
          MANIFEST
        end
      end

      it "finds values in its node scope" do
        expect_the_message_to_be('node_msg') do <<-MANIFEST
            node default {
              $var = "node_msg"
              include baz
            }
            class foo {
            }
            class bar inherits foo {
              notify { 'something': message => $var, }
            }
            class baz {
              include bar
            }
          MANIFEST
        end
      end

      it "finds values in its top scope" do
        expect_the_message_to_be('top_msg') do <<-MANIFEST
            $var = "top_msg"
            node default {
              include baz
            }
            class foo {
            }
            class bar inherits foo {
              notify { 'something': message => $var, }
            }
            class baz {
              include bar
            }
          MANIFEST
        end
      end

      it "prefers variables from the node over those in the top scope" do
        expect_the_message_to_be('node_msg') do <<-MANIFEST
            $var = "top_msg"
            node default {
              $var = "node_msg"
              include foo
            }
            class foo {
              notify { 'something': message => $var, }
            }
          MANIFEST
        end
      end
    end
  end

  describe "when setvar is called with append=true" do
    it "should raise error if the variable is already defined in this scope" do
>>>>>>> 8908c098
      @scope.setvar("var","1", :append => false)
      lambda { @scope.setvar("var","1", :append => true) }.should raise_error(Puppet::ParseError)
    end

    it "should lookup current variable value" do
      @scope.expects(:[]).with("var").returns("2")
      @scope.setvar("var","1", :append => true)
    end

    it "should store the concatenated string '42'" do
      @topscope.setvar("var","4", :append => false)
      @scope.setvar("var","2", :append => true)
      @scope["var"].should == "42"
    end

    it "should store the concatenated array [4,2]" do
      @topscope.setvar("var",[4], :append => false)
      @scope.setvar("var",[2], :append => true)
      @scope["var"].should == [4,2]
    end

    it "should store the merged hash {a => b, c => d}" do
      @topscope.setvar("var",{"a" => "b"}, :append => false)
      @scope.setvar("var",{"c" => "d"}, :append => true)
      @scope["var"].should == {"a" => "b", "c" => "d"}
    end

    it "should raise an error when appending a hash with something other than another hash" do
      @topscope.setvar("var",{"a" => "b"}, :append => false)
      lambda { @scope.setvar("var","not a hash", :append => true) }.should raise_error
    end
  end

  describe "when calling number?" do
    it "should return nil if called with anything not a number" do
      Puppet::Parser::Scope.number?([2]).should be_nil
    end

    it "should return a Fixnum for a Fixnum" do
      Puppet::Parser::Scope.number?(2).should be_an_instance_of(Fixnum)
    end

    it "should return a Float for a Float" do
      Puppet::Parser::Scope.number?(2.34).should be_an_instance_of(Float)
    end

    it "should return 234 for '234'" do
      Puppet::Parser::Scope.number?("234").should == 234
    end

    it "should return nil for 'not a number'" do
      Puppet::Parser::Scope.number?("not a number").should be_nil
    end

    it "should return 23.4 for '23.4'" do
      Puppet::Parser::Scope.number?("23.4").should == 23.4
    end

    it "should return 23.4e13 for '23.4e13'" do
      Puppet::Parser::Scope.number?("23.4e13").should == 23.4e13
    end

    it "should understand negative numbers" do
      Puppet::Parser::Scope.number?("-234").should == -234
    end

    it "should know how to convert exponential float numbers ala '23e13'" do
      Puppet::Parser::Scope.number?("23e13").should == 23e13
    end

    it "should understand hexadecimal numbers" do
      Puppet::Parser::Scope.number?("0x234").should == 0x234
    end

    it "should understand octal numbers" do
      Puppet::Parser::Scope.number?("0755").should == 0755
    end

    it "should return nil on malformed integers" do
      Puppet::Parser::Scope.number?("0.24.5").should be_nil
    end

    it "should convert strings with leading 0 to integer if they are not octal" do
      Puppet::Parser::Scope.number?("0788").should == 788
    end

    it "should convert strings of negative integers" do
      Puppet::Parser::Scope.number?("-0788").should == -788
    end

    it "should return nil on malformed hexadecimal numbers" do
      Puppet::Parser::Scope.number?("0x89g").should be_nil
    end
  end

  describe "when using ephemeral variables" do
    it "should store the variable value" do
      @scope.setvar("1", :value, :ephemeral => true)

      @scope["1"].should == :value
    end

    it "should remove the variable value when unset_ephemeral_var is called" do
      @scope.setvar("1", :value, :ephemeral => true)
      @scope.stubs(:parent).returns(nil)

      @scope.unset_ephemeral_var

      @scope["1"].should be_nil
    end

    it "should not remove classic variables when unset_ephemeral_var is called" do
      @scope['myvar'] = :value1
      @scope.setvar("1", :value2, :ephemeral => true)
      @scope.stubs(:parent).returns(nil)

      @scope.unset_ephemeral_var

      @scope["myvar"].should == :value1
    end

    it "should raise an error when setting it again" do
      @scope.setvar("1", :value2, :ephemeral => true)
      lambda { @scope.setvar("1", :value3, :ephemeral => true) }.should raise_error
    end

    it "should declare ephemeral number only variable names" do
      @scope.ephemeral?("0").should be_true
    end

    it "should not declare ephemeral other variable names" do
      @scope.ephemeral?("abc0").should be_nil
    end

    describe "with more than one level" do
      it "should prefer latest ephemeral scopes" do
        @scope.setvar("0", :earliest, :ephemeral => true)
        @scope.new_ephemeral
        @scope.setvar("0", :latest, :ephemeral => true)
        @scope["0"].should == :latest
      end

      it "should be able to report the current level" do
        @scope.ephemeral_level.should == 1
        @scope.new_ephemeral
        @scope.ephemeral_level.should == 2
      end

      it "should check presence of an ephemeral variable accross multiple levels" do
        @scope.new_ephemeral
        @scope.setvar("1", :value1, :ephemeral => true)
        @scope.new_ephemeral
        @scope.setvar("0", :value2, :ephemeral => true)
        @scope.new_ephemeral
        @scope.ephemeral_include?("1").should be_true
      end

      it "should return false when an ephemeral variable doesn't exist in any ephemeral scope" do
        @scope.new_ephemeral
        @scope.setvar("1", :value1, :ephemeral => true)
        @scope.new_ephemeral
        @scope.setvar("0", :value2, :ephemeral => true)
        @scope.new_ephemeral
        @scope.ephemeral_include?("2").should be_false
      end

      it "should get ephemeral values from earlier scope when not in later" do
        @scope.setvar("1", :value1, :ephemeral => true)
        @scope.new_ephemeral
        @scope.setvar("0", :value2, :ephemeral => true)
        @scope["1"].should == :value1
      end

      describe "when calling unset_ephemeral_var without a level" do
        it "should remove all the variables values"  do
          @scope.setvar("1", :value1, :ephemeral => true)
          @scope.new_ephemeral
          @scope.setvar("1", :value2, :ephemeral => true)

          @scope.unset_ephemeral_var

          @scope["1"].should be_nil
        end
      end

      describe "when calling unset_ephemeral_var with a level" do
        it "should remove ephemeral scopes up to this level" do
          @scope.setvar("1", :value1, :ephemeral => true)
          @scope.new_ephemeral
          @scope.setvar("1", :value2, :ephemeral => true)
          @scope.new_ephemeral
          @scope.setvar("1", :value3, :ephemeral => true)

          @scope.unset_ephemeral_var(2)

          @scope["1"].should == :value2
        end
      end
    end
  end

  describe "when setting ephemeral vars from matches" do
    before :each do
      @match = stub 'match', :is_a? => true
      @match.stubs(:[]).with(0).returns("this is a string")
      @match.stubs(:captures).returns([])
      @scope.stubs(:setvar)
    end

    it "should accept only MatchData" do
      lambda { @scope.ephemeral_from("match") }.should raise_error
    end

    it "should set $0 with the full match" do
      @scope.expects(:setvar).with { |*arg| arg[0] == "0" and arg[1] == "this is a string" and arg[2][:ephemeral] }

      @scope.ephemeral_from(@match)
    end

    it "should set every capture as ephemeral var" do
      @match.stubs(:captures).returns([:capture1,:capture2])
      @scope.expects(:setvar).with { |*arg| arg[0] == "1" and arg[1] == :capture1 and arg[2][:ephemeral] }
      @scope.expects(:setvar).with { |*arg| arg[0] == "2" and arg[1] == :capture2 and arg[2][:ephemeral] }

      @scope.ephemeral_from(@match)
    end

    it "should create a new ephemeral level" do
      @scope.expects(:new_ephemeral)
      @scope.ephemeral_from(@match)
    end
  end

  describe "when unsetting variables" do
    it "should be able to unset normal variables" do
      @scope["foo"] = "bar"
      @scope.unsetvar("foo")
      @scope["foo"].should be_nil
    end

    it "should be able to unset ephemeral variables" do
      @scope.setvar("0", "bar", :ephemeral => true)
      @scope.unsetvar("0")
      @scope["0"].should be_nil
    end

    it "should not unset ephemeral variables in previous ephemeral scope" do
      @scope.setvar("0", "bar", :ephemeral => true)
      @scope.new_ephemeral
      @scope.unsetvar("0")
      @scope["0"].should == "bar"
    end
  end

  it "should use its namespaces to find hostclasses" do
    klass = @scope.known_resource_types.add Puppet::Resource::Type.new(:hostclass, "a::b::c")
    @scope.add_namespace "a::b"
    @scope.find_hostclass("c").should equal(klass)
  end

  it "should use its namespaces to find definitions" do
    define = @scope.known_resource_types.add Puppet::Resource::Type.new(:definition, "a::b::c")
    @scope.add_namespace "a::b"
    @scope.find_definition("c").should equal(define)
  end

  describe "when managing defaults" do
    it "should be able to set and lookup defaults" do
      param = Puppet::Parser::Resource::Param.new(:name => :myparam, :value => "myvalue", :source => stub("source"))
      @scope.define_settings(:mytype, param)
      @scope.lookupdefaults(:mytype).should == {:myparam => param}
    end

    it "should fail if a default is already defined and a new default is being defined" do
      param = Puppet::Parser::Resource::Param.new(:name => :myparam, :value => "myvalue", :source => stub("source"))
      @scope.define_settings(:mytype, param)
      lambda { @scope.define_settings(:mytype, param) }.should raise_error(Puppet::ParseError)
    end

    it "should return multiple defaults at once" do
      param1 = Puppet::Parser::Resource::Param.new(:name => :myparam, :value => "myvalue", :source => stub("source"))
      @scope.define_settings(:mytype, param1)
      param2 = Puppet::Parser::Resource::Param.new(:name => :other, :value => "myvalue", :source => stub("source"))
      @scope.define_settings(:mytype, param2)

      @scope.lookupdefaults(:mytype).should == {:myparam => param1, :other => param2}
    end

    it "should look up defaults defined in parent scopes" do
      param1 = Puppet::Parser::Resource::Param.new(:name => :myparam, :value => "myvalue", :source => stub("source"))
      @scope.define_settings(:mytype, param1)

      child_scope = @scope.newscope
      param2 = Puppet::Parser::Resource::Param.new(:name => :other, :value => "myvalue", :source => stub("source"))
      child_scope.define_settings(:mytype, param2)

      child_scope.lookupdefaults(:mytype).should == {:myparam => param1, :other => param2}
    end
  end

  context "#true?" do
    { "a string" => true,
      "true"     => true,
      "false"    => true,
      true       => true,
      ""         => false,
      :undef     => false
    }.each do |input, output|
      it "should treat #{input.inspect} as #{output}" do
        Puppet::Parser::Scope.true?(input).should == output
      end
    end
  end
end<|MERGE_RESOLUTION|>--- conflicted
+++ resolved
@@ -205,18 +205,12 @@
         @scope["other::deep::klass::var"].should == "otherval"
       end
 
-<<<<<<< HEAD
       it "should return nil for qualified variables that cannot be found in other classes" do
-=======
-      it "should return ':undefined' for qualified variables that cannot be found in other classes" do
-        Puppet.expects(:deprecation_warning).never
->>>>>>> 8908c098
         other_scope = create_class_scope("other::deep::klass")
 
         @scope["other::deep::klass::var"].should be_nil
       end
 
-<<<<<<< HEAD
       it "should warn and return nil for qualified variables whose classes have not been evaluated" do
         klass = newclass("other::deep::klass")
         @scope.expects(:warning)
@@ -229,33 +223,11 @@
       end
 
       it "should return nil when asked for a non-string qualified variable from a class that does not exist" do
-=======
-      it "should warn and return ':undefined' for qualified variables whose classes have not been evaluated" do
-        Puppet.expects(:deprecation_warning).never
-        klass = newclass("other::deep::klass")
-        @scope.expects(:warning).at_least_once
-        @scope.lookupvar("other::deep::klass::var").should == :undefined
-      end
-
-      it "should warn and return ':undefined' for qualified variables whose classes do not exist" do
-        Puppet.expects(:deprecation_warning).never
-        @scope.expects(:warning).at_least_once
-        @scope.lookupvar("other::deep::klass::var").should == :undefined
-      end
-
-      it "should return ':undefined' when asked for a non-string qualified variable from a class that does not exist" do
-        Puppet.expects(:deprecation_warning).never
->>>>>>> 8908c098
         @scope.stubs(:warning)
         @scope["other::deep::klass::var"].should be_nil
       end
 
-<<<<<<< HEAD
       it "should return nil when asked for a non-string qualified variable from a class that has not been evaluated" do
-=======
-      it "should return ':undefined' when asked for a non-string qualified variable from a class that has not been evaluated" do
-        Puppet.expects(:deprecation_warning).never
->>>>>>> 8908c098
         @scope.stubs(:warning)
         klass = newclass("other::deep::klass")
         @scope["other::deep::klass::var"].should be_nil
@@ -263,10 +235,6 @@
     end
   end
 
-<<<<<<< HEAD
-  describe "when variables are set with append=true" do
-    it "should raise an error if the variable is already defined in this scope" do
-=======
   describe "when mixing inheritence and inclusion" do
     include PuppetSpec::Compiler
 
@@ -570,9 +538,8 @@
     end
   end
 
-  describe "when setvar is called with append=true" do
+  describe "when variables are set with append=true" do
     it "should raise error if the variable is already defined in this scope" do
->>>>>>> 8908c098
       @scope.setvar("var","1", :append => false)
       lambda { @scope.setvar("var","1", :append => true) }.should raise_error(Puppet::ParseError)
     end
