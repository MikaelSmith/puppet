--- conflicted
+++ resolved
@@ -63,7 +63,7 @@
     it 'should fail to add non-existing type' do
       expect do
         @scope.function_create_resources(['create-resource-foo', { 'foo' => {} }])
-      end.to raise_error(/Invalid resource type create-resource-foo/)
+      end.to raise_error(ArgumentError, /Invalid resource type create-resource-foo/)
     end
 
     it 'should be able to add edges' do
@@ -169,11 +169,7 @@
         compile_to_catalog(<<-MANIFEST)
           create_resources('class', {'blah'=>{'one'=>'two'}})
         MANIFEST
-<<<<<<< HEAD
-      end.to raise_error(Puppet::Error, /Could not find declared class blah at line 1:11 on node foonode/)
-=======
-      end.to raise_error(/Could not find declared class blah at line 1 on node foonode/)
->>>>>>> 7cfe10d7
+      end.to raise_error(/Could not find declared class blah at line 1:11 on node foonode/)
     end
 
     it 'should be able to add edges' do
