<<<<<<< HEAD
#!/usr/bin/env rspec
require 'spec_helper'
=======
#!/usr/bin/env ruby

require File.dirname(__FILE__) + '/../../spec_helper'
require 'ostruct'
>>>>>>> 790e947e

describe Puppet::Util::Settings do
  describe "when specifying defaults" do
    before do
      @settings = Puppet::Util::Settings.new
    end

    it "should start with no defined parameters" do
      @settings.params.length.should == 0
    end

    it "should allow specification of default values associated with a section as an array" do
      @settings.setdefaults(:section, :myvalue => ["defaultval", "my description"])
    end

    it "should not allow duplicate parameter specifications" do
      @settings.setdefaults(:section, :myvalue => ["a", "b"])
      lambda { @settings.setdefaults(:section, :myvalue => ["c", "d"]) }.should raise_error(ArgumentError)
    end

    it "should allow specification of default values associated with a section as a hash" do
      @settings.setdefaults(:section, :myvalue => {:default => "defaultval", :desc => "my description"})
    end

    it "should consider defined parameters to be valid" do
      @settings.setdefaults(:section, :myvalue => ["defaultval", "my description"])
      @settings.valid?(:myvalue).should be_true
    end

    it "should require a description when defaults are specified with an array" do
      lambda { @settings.setdefaults(:section, :myvalue => ["a value"]) }.should raise_error(ArgumentError)
    end

    it "should require a description when defaults are specified with a hash" do
      lambda { @settings.setdefaults(:section, :myvalue => {:default => "a value"}) }.should raise_error(ArgumentError)
    end

    it "should raise an error if we can't guess the type" do
      lambda { @settings.setdefaults(:section, :myvalue => {:default => Object.new, :desc => "An impossible object"}) }.should raise_error(ArgumentError)
    end

    it "should support specifying owner, group, and mode when specifying files" do
      @settings.setdefaults(:section, :myvalue => {:default => "/some/file", :owner => "service", :mode => "boo", :group => "service", :desc => "whatever"})
    end

    it "should support specifying a short name" do
      @settings.setdefaults(:section, :myvalue => {:default => "w", :desc => "b", :short => "m"})
    end

    it "should support specifying the setting type" do
      @settings.setdefaults(:section, :myvalue => {:default => "/w", :desc => "b", :type => :setting})
      @settings.setting(:myvalue).should be_instance_of(Puppet::Util::Settings::Setting)
    end

    it "should fail if an invalid setting type is specified" do
      lambda { @settings.setdefaults(:section, :myvalue => {:default => "w", :desc => "b", :type => :foo}) }.should raise_error(ArgumentError)
    end

    it "should fail when short names conflict" do
      @settings.setdefaults(:section, :myvalue => {:default => "w", :desc => "b", :short => "m"})
      lambda { @settings.setdefaults(:section, :myvalue => {:default => "w", :desc => "b", :short => "m"}) }.should raise_error(ArgumentError)
    end
  end

  describe "when setting values" do
    before do
      @settings = Puppet::Util::Settings.new
      @settings.setdefaults :main, :myval => ["val", "desc"]
      @settings.setdefaults :main, :bool => [true, "desc"]
    end

    it "should provide a method for setting values from other objects" do
      @settings[:myval] = "something else"
      @settings[:myval].should == "something else"
    end

    it "should support a getopt-specific mechanism for setting values" do
      @settings.handlearg("--myval", "newval")
      @settings[:myval].should == "newval"
    end

    it "should support a getopt-specific mechanism for turning booleans off" do
      @settings[:bool] = true
      @settings.handlearg("--no-bool", "")
      @settings[:bool].should == false
    end

    it "should support a getopt-specific mechanism for turning booleans on" do
      # Turn it off first
      @settings[:bool] = false
      @settings.handlearg("--bool", "")
      @settings[:bool].should == true
    end

    it "should consider a cli setting with no argument to be a boolean" do
      # Turn it off first
      @settings[:bool] = false
      @settings.handlearg("--bool")
      @settings[:bool].should == true
    end

    it "should consider a cli setting with an empty string as an argument to be a boolean, if the setting itself is a boolean" do
      # Turn it off first
      @settings[:bool] = false
      @settings.handlearg("--bool", "")
      @settings[:bool].should == true
    end

    it "should consider a cli setting with an empty string as an argument to be an empty argument, if the setting itself is not a boolean" do
      @settings[:myval] = "bob"
      @settings.handlearg("--myval", "")
      @settings[:myval].should == ""
    end

    it "should consider a cli setting with a boolean as an argument to be a boolean" do
      # Turn it off first
      @settings[:bool] = false
      @settings.handlearg("--bool", "true")
      @settings[:bool].should == true
    end

    it "should not consider a cli setting of a non boolean with a boolean as an argument to be a boolean" do
      # Turn it off first
      @settings[:myval] = "bob"
      @settings.handlearg("--no-myval", "")
      @settings[:myval].should == ""
    end

    it "should clear the cache when setting getopt-specific values" do
      @settings.setdefaults :mysection, :one => ["whah", "yay"], :two => ["$one yay", "bah"]
      @settings[:two].should == "whah yay"
      @settings.handlearg("--one", "else")
      @settings[:two].should == "else yay"
    end

    it "should not clear other values when setting getopt-specific values" do
      @settings[:myval] = "yay"
      @settings.handlearg("--no-bool", "")
      @settings[:myval].should == "yay"
    end

    it "should clear the list of used sections" do
      @settings.expects(:clearused)
      @settings[:myval] = "yay"
    end

    it "should call passed blocks when values are set" do
      values = []
      @settings.setdefaults(:section, :hooker => {:default => "yay", :desc => "boo", :hook => lambda { |v| values << v }})
      values.should == []

      @settings[:hooker] = "something"
      values.should == %w{something}
    end

    it "should call passed blocks when values are set via the command line" do
      values = []
      @settings.setdefaults(:section, :hooker => {:default => "yay", :desc => "boo", :hook => lambda { |v| values << v }})
      values.should == []

      @settings.handlearg("--hooker", "yay")

      values.should == %w{yay}
    end

    it "should provide an option to call passed blocks during definition" do
      values = []
      @settings.setdefaults(:section, :hooker => {:default => "yay", :desc => "boo", :call_on_define => true, :hook => lambda { |v| values << v }})
      values.should == %w{yay}
    end

    it "should pass the fully interpolated value to the hook when called on definition" do
      values = []
      @settings.setdefaults(:section, :one => ["test", "a"])
      @settings.setdefaults(:section, :hooker => {:default => "$one/yay", :desc => "boo", :call_on_define => true, :hook => lambda { |v| values << v }})
      values.should == %w{test/yay}
    end

    it "should munge values using the setting-specific methods" do
      @settings[:bool] = "false"
      @settings[:bool].should == false
    end

    it "should prefer cli values to values set in Ruby code" do
      @settings.handlearg("--myval", "cliarg")
      @settings[:myval] = "memarg"
      @settings[:myval].should == "cliarg"
    end

    it "should clear the list of environments" do
      Puppet::Node::Environment.expects(:clear).at_least(1)
      @settings[:myval] = "memarg"
    end

    it "should raise an error if we try to set 'name'" do
      lambda{ @settings[:name] = "foo" }.should raise_error(ArgumentError)
    end

    it "should raise an error if we try to set 'run_mode'" do
      lambda{ @settings[:run_mode] = "foo" }.should raise_error(ArgumentError)
    end

    it "should warn and use [master] if we ask for [puppetmasterd]" do
      Puppet.expects(:warning)
      @settings.set_value(:myval, "foo", :puppetmasterd)

      @settings.stubs(:run_mode).returns(:master)
      @settings.value(:myval).should == "foo"
    end

    it "should warn and use [agent] if we ask for [puppetd]" do
      Puppet.expects(:warning)
      @settings.set_value(:myval, "foo", :puppetd)

      @settings.stubs(:run_mode).returns(:agent)
      @settings.value(:myval).should == "foo"
    end
  end

  describe "when returning values" do
    before do
      @settings = Puppet::Util::Settings.new
      @settings.setdefaults :section, :config => ["/my/file", "eh"], :one => ["ONE", "a"], :two => ["$one TWO", "b"], :three => ["$one $two THREE", "c"], :four => ["$two $three FOUR", "d"]
      FileTest.stubs(:exist?).returns true
    end

    it "should provide a mechanism for returning set values" do
      @settings[:one] = "other"
      @settings[:one].should == "other"
    end

    it "should interpolate default values for other parameters into returned parameter values" do
      @settings[:one].should == "ONE"
      @settings[:two].should == "ONE TWO"
      @settings[:three].should == "ONE ONE TWO THREE"
    end

    it "should interpolate default values that themselves need to be interpolated" do
      @settings[:four].should == "ONE TWO ONE ONE TWO THREE FOUR"
    end

    it "should provide a method for returning uninterpolated values" do
      @settings[:two] = "$one tw0"
      @settings.uninterpolated_value(:two).should  == "$one tw0"
      @settings.uninterpolated_value(:four).should == "$two $three FOUR"
    end

    it "should interpolate set values for other parameters into returned parameter values" do
      @settings[:one] = "on3"
      @settings[:two] = "$one tw0"
      @settings[:three] = "$one $two thr33"
      @settings[:four] = "$one $two $three f0ur"
      @settings[:one].should == "on3"
      @settings[:two].should == "on3 tw0"
      @settings[:three].should == "on3 on3 tw0 thr33"
      @settings[:four].should == "on3 on3 tw0 on3 on3 tw0 thr33 f0ur"
    end

    it "should not cache interpolated values such that stale information is returned" do
      @settings[:two].should == "ONE TWO"
      @settings[:one] = "one"
      @settings[:two].should == "one TWO"
    end

    it "should not cache values such that information from one environment is returned for another environment" do
      text = "[env1]\none = oneval\n[env2]\none = twoval\n"
      @settings.stubs(:read_file).returns(text)
      @settings.parse

      @settings.value(:one, "env1").should == "oneval"
      @settings.value(:one, "env2").should == "twoval"
    end

    it "should have a run_mode that defaults to user" do
      @settings.run_mode.should == :user
    end
  end

  describe "when choosing which value to return" do
    before do
      @settings = Puppet::Util::Settings.new
      @settings.setdefaults :section,
        :config => ["/my/file", "a"],
        :one => ["ONE", "a"],
        :two => ["TWO", "b"]
      FileTest.stubs(:exist?).returns true
      Puppet.stubs(:run_mode).returns stub('run_mode', :name => :mymode)
    end

    it "should return default values if no values have been set" do
      @settings[:one].should == "ONE"
    end

    it "should return values set on the cli before values set in the configuration file" do
      text = "[main]\none = fileval\n"
      @settings.stubs(:read_file).returns(text)
      @settings.handlearg("--one", "clival")
      @settings.parse

      @settings[:one].should == "clival"
    end

    it "should return values set on the cli before values set in Ruby" do
      @settings[:one] = "rubyval"
      @settings.handlearg("--one", "clival")
      @settings[:one].should == "clival"
    end

    it "should return values set in the mode-specific section before values set in the main section" do
      text = "[main]\none = mainval\n[mymode]\none = modeval\n"
      @settings.stubs(:read_file).returns(text)
      @settings.parse

      @settings[:one].should == "modeval"
    end

    it "should not return values outside of its search path" do
      text = "[other]\none = oval\n"
      file = "/some/file"
      @settings.stubs(:read_file).returns(text)
      @settings.parse
      @settings[:one].should == "ONE"
    end

    it "should return values in a specified environment" do
      text = "[env]\none = envval\n"
      @settings.stubs(:read_file).returns(text)
      @settings.parse
      @settings.value(:one, "env").should == "envval"
    end

    it 'should use the current environment for $environment' do
      @settings.setdefaults :main, :myval => ["$environment/foo", "mydocs"]

      @settings.value(:myval, "myenv").should == "myenv/foo"
    end

    it "should interpolate found values using the current environment" do
      text = "[main]\none = mainval\n[myname]\none = nameval\ntwo = $one/two\n"
      @settings.stubs(:read_file).returns(text)
      @settings.parse

      @settings.value(:two, "myname").should == "nameval/two"
    end

    it "should return values in a specified environment before values in the main or name sections" do
      text = "[env]\none = envval\n[main]\none = mainval\n[myname]\none = nameval\n"
      @settings.stubs(:read_file).returns(text)
      @settings.parse
      @settings.value(:one, "env").should == "envval"
    end
  end

  describe "when parsing its configuration" do
    before do
      @settings = Puppet::Util::Settings.new
      @settings.stubs(:service_user_available?).returns true
      @file = "/some/file"
      @settings.setdefaults :section, :user => ["suser", "doc"], :group => ["sgroup", "doc"]
      @settings.setdefaults :section, :config => ["/some/file", "eh"], :one => ["ONE", "a"], :two => ["$one TWO", "b"], :three => ["$one $two THREE", "c"]
      FileTest.stubs(:exist?).returns true
    end

    it "should not ignore the report setting" do
      @settings.setdefaults :section, :report => ["false", "a"]
      myfile = stub "myfile"
      @settings[:config] = myfile
      text = <<-CONF
        [puppetd]
          report=true
      CONF
      @settings.expects(:read_file).returns(text)
      @settings.parse
      @settings[:report].should be_true
    end

    it "should use its current ':config' value for the file to parse" do
      myfile = Puppet.features.posix? ? "/my/file" : "C:/myfile" # do not stub expand_path here, as this leads to a stack overflow, when mocha tries to use it
      @settings[:config] = myfile

      File.expects(:read).with(myfile).returns "[main]"

      @settings.parse
    end

    it "should fail if no configuration setting is defined" do
      @settings = Puppet::Util::Settings.new
      lambda { @settings.parse }.should raise_error(RuntimeError)
    end

    it "should not try to parse non-existent files" do
      FileTest.expects(:exist?).with("/some/file").returns false

      File.expects(:read).with("/some/file").never

      @settings.parse
    end

    it "should set a timer that triggers reparsing, even if the file does not exist" do
      FileTest.expects(:exist?).returns false
      @settings.expects(:set_filetimeout_timer)

      @settings.parse
    end

    it "should return values set in the configuration file" do
      text = "[main]
      one = fileval
      "
      @settings.expects(:read_file).returns(text)
      @settings.parse
      @settings[:one].should == "fileval"
    end

    #484 - this should probably be in the regression area
    it "should not throw an exception on unknown parameters" do
      text = "[main]\nnosuchparam = mval\n"
      @settings.expects(:read_file).returns(text)
      lambda { @settings.parse }.should_not raise_error
    end

    it "should convert booleans in the configuration file into Ruby booleans" do
      text = "[main]
      one = true
      two = false
      "
      @settings.expects(:read_file).returns(text)
      @settings.parse
      @settings[:one].should == true
      @settings[:two].should == false
    end

    it "should convert integers in the configuration file into Ruby Integers" do
      text = "[main]
      one = 65
      "
      @settings.expects(:read_file).returns(text)
      @settings.parse
      @settings[:one].should == 65
    end

    it "should support specifying all metadata (owner, group, mode) in the configuration file" do
      @settings.setdefaults :section, :myfile => ["/myfile", "a"]

      text = "[main]
      myfile = /other/file {owner = service, group = service, mode = 644}
      "
      @settings.expects(:read_file).returns(text)
      @settings.parse
      @settings[:myfile].should == "/other/file"
      @settings.metadata(:myfile).should == {:owner => "suser", :group => "sgroup", :mode => "644"}
    end

    it "should support specifying a single piece of metadata (owner, group, or mode) in the configuration file" do
      @settings.setdefaults :section, :myfile => ["/myfile", "a"]

      text = "[main]
      myfile = /other/file {owner = service}
      "
      file = "/some/file"
      @settings.expects(:read_file).returns(text)
      @settings.parse
      @settings[:myfile].should == "/other/file"
      @settings.metadata(:myfile).should == {:owner => "suser"}
    end

    it "should call hooks associated with values set in the configuration file" do
      values = []
      @settings.setdefaults :section, :mysetting => {:default => "defval", :desc => "a", :hook => proc { |v| values << v }}

      text = "[main]
      mysetting = setval
      "
      @settings.expects(:read_file).returns(text)
      @settings.parse
      values.should == ["setval"]
    end

    it "should not call the same hook for values set multiple times in the configuration file" do
      values = []
      @settings.setdefaults :section, :mysetting => {:default => "defval", :desc => "a", :hook => proc { |v| values << v }}

      text = "[user]
      mysetting = setval
      [main]
      mysetting = other
      "
      @settings.expects(:read_file).returns(text)
      @settings.parse
      values.should == ["setval"]
    end

    it "should pass the environment-specific value to the hook when one is available" do
      values = []
      @settings.setdefaults :section, :mysetting => {:default => "defval", :desc => "a", :hook => proc { |v| values << v }}
      @settings.setdefaults :section, :environment => ["yay", "a"]
      @settings.setdefaults :section, :environments => ["yay,foo", "a"]

      text = "[main]
      mysetting = setval
      [yay]
      mysetting = other
      "
      @settings.expects(:read_file).returns(text)
      @settings.parse
      values.should == ["other"]
    end

    it "should pass the interpolated value to the hook when one is available" do
      values = []
      @settings.setdefaults :section, :base => {:default => "yay", :desc => "a", :hook => proc { |v| values << v }}
      @settings.setdefaults :section, :mysetting => {:default => "defval", :desc => "a", :hook => proc { |v| values << v }}

      text = "[main]
      mysetting = $base/setval
      "
      @settings.expects(:read_file).returns(text)
      @settings.parse
      values.should == ["yay/setval"]
    end

    it "should allow empty values" do
      @settings.setdefaults :section, :myarg => ["myfile", "a"]

      text = "[main]
      myarg =
      "
      @settings.stubs(:read_file).returns(text)
      @settings.parse
      @settings[:myarg].should == ""
    end

    describe "and when reading a non-positive filetimeout value from the config file" do
      before do
        @settings.setdefaults :foo, :filetimeout => [5, "eh"]

        somefile = "/some/file"
        text = "[main]
        filetimeout = -1
        "
        File.expects(:read).with(somefile).returns(text)
        File.expects(:expand_path).with(somefile).returns somefile
        @settings[:config] = somefile
      end

      it "should not set a timer" do
        EventLoop::Timer.expects(:new).never

        @settings.parse
      end
    end
  end

  describe "when reparsing its configuration" do
    before do
      @settings = Puppet::Util::Settings.new
      @settings.setdefaults :section, :config => ["/test/file", "a"], :one => ["ONE", "a"], :two => ["$one TWO", "b"], :three => ["$one $two THREE", "c"]
      FileTest.stubs(:exist?).returns true
    end

    it "should use a LoadedFile instance to determine if the file has changed" do
      file = mock 'file'
      Puppet::Util::LoadedFile.expects(:new).with("/test/file").returns file

      file.expects(:changed?)

      @settings.stubs(:parse)
      @settings.reparse
    end

    it "should not create the LoadedFile instance and should not parse if the file does not exist" do
      FileTest.expects(:exist?).with("/test/file").returns false
      Puppet::Util::LoadedFile.expects(:new).never

      @settings.expects(:parse).never

      @settings.reparse
    end

    it "should not reparse if the file has not changed" do
      file = mock 'file'
      Puppet::Util::LoadedFile.expects(:new).with("/test/file").returns file

      file.expects(:changed?).returns false

      @settings.expects(:parse).never

      @settings.reparse
    end

    it "should reparse if the file has changed" do
      file = stub 'file', :file => "/test/file"
      Puppet::Util::LoadedFile.expects(:new).with("/test/file").returns file

      file.expects(:changed?).returns true

      @settings.expects(:parse)

      @settings.reparse
    end

    it "should use a cached LoadedFile instance" do
      first = mock 'first'
      second = mock 'second'
      Puppet::Util::LoadedFile.expects(:new).times(2).with("/test/file").returns(first).then.returns(second)

      @settings.file.should equal(first)
      Puppet::Util::Cacher.expire
      @settings.file.should equal(second)
    end

    it "should replace in-memory values with on-file values" do
      # Init the value
      text = "[main]\none = disk-init\n"
      file = mock 'file'
      file.stubs(:changed?).returns(true)
      file.stubs(:file).returns("/test/file")
      @settings[:one] = "init"
      @settings.file = file

      # Now replace the value
      text = "[main]\none = disk-replace\n"

      # This is kinda ridiculous - the reason it parses twice is that
      # it goes to parse again when we ask for the value, because the
      # mock always says it should get reparsed.
      @settings.stubs(:read_file).returns(text)
      @settings.reparse
      @settings[:one].should == "disk-replace"
    end

    it "should retain parameters set by cli when configuration files are reparsed" do
      @settings.handlearg("--one", "clival")

      text = "[main]\none = on-disk\n"
      @settings.stubs(:read_file).returns(text)
      @settings.parse

      @settings[:one].should == "clival"
    end

    it "should remove in-memory values that are no longer set in the file" do
      # Init the value
      text = "[main]\none = disk-init\n"
      @settings.expects(:read_file).returns(text)
      @settings.parse
      @settings[:one].should == "disk-init"

      # Now replace the value
      text = "[main]\ntwo = disk-replace\n"
      @settings.expects(:read_file).returns(text)
      @settings.parse
      #@settings.reparse

      # The originally-overridden value should be replaced with the default
      @settings[:one].should == "ONE"

      # and we should now have the new value in memory
      @settings[:two].should == "disk-replace"
    end

    it "should retain in-memory values if the file has a syntax error" do
      # Init the value
      text = "[main]\none = initial-value\n"
      @settings.expects(:read_file).returns(text)
      @settings.parse
      @settings[:one].should == "initial-value"

      # Now replace the value with something bogus
      text = "[main]\nkenny = killed-by-what-follows\n1 is 2, blah blah florp\n"
      @settings.expects(:read_file).returns(text)
      @settings.parse

      # The originally-overridden value should not be replaced with the default
      @settings[:one].should == "initial-value"

      # and we should not have the new value in memory
      @settings[:kenny].should be_nil
    end
  end

  it "should provide a method for creating a catalog of resources from its configuration" do
    Puppet::Util::Settings.new.should respond_to(:to_catalog)
  end

  describe "when creating a catalog" do
    before do
      @settings = Puppet::Util::Settings.new
      @settings.stubs(:service_user_available?).returns true
      @prefix = Puppet.features.posix? ? "" : "C:"
    end

    it "should add all file resources to the catalog if no sections have been specified" do
      @settings.setdefaults :main, :maindir => [@prefix+"/maindir", "a"], :seconddir => [@prefix+"/seconddir", "a"]
      @settings.setdefaults :other, :otherdir => [@prefix+"/otherdir", "a"]

      catalog = @settings.to_catalog

      [@prefix+"/maindir", @prefix+"/seconddir", @prefix+"/otherdir"].each do |path|
        catalog.resource(:file, path).should be_instance_of(Puppet::Resource)
      end
    end

    it "should add only files in the specified sections if section names are provided" do
      @settings.setdefaults :main, :maindir => [@prefix+"/maindir", "a"]
      @settings.setdefaults :other, :otherdir => [@prefix+"/otherdir", "a"]
      catalog = @settings.to_catalog(:main)
      catalog.resource(:file, @prefix+"/otherdir").should be_nil
      catalog.resource(:file, @prefix+"/maindir").should be_instance_of(Puppet::Resource)
    end

    it "should not try to add the same file twice" do
      @settings.setdefaults :main, :maindir => [@prefix+"/maindir", "a"]
      @settings.setdefaults :other, :otherdir => [@prefix+"/maindir", "a"]
      lambda { @settings.to_catalog }.should_not raise_error
    end

    it "should ignore files whose :to_resource method returns nil" do
      @settings.setdefaults :main, :maindir => [@prefix+"/maindir", "a"]
      @settings.setting(:maindir).expects(:to_resource).returns nil

      Puppet::Resource::Catalog.any_instance.expects(:add_resource).never
      @settings.to_catalog
    end

    describe "when adding users and groups to the catalog" do
      before do
        Puppet.features.stubs(:root?).returns true
        @settings.setdefaults :foo, :mkusers => [true, "e"], :user => ["suser", "doc"], :group => ["sgroup", "doc"]
        @settings.setdefaults :other, :otherdir => {:default => "/otherdir", :desc => "a", :owner => "service", :group => "service"}

        @catalog = @settings.to_catalog
      end

      it "should add each specified user and group to the catalog if :mkusers is a valid setting, is enabled, and we're running as root" do
        @catalog.resource(:user, "suser").should be_instance_of(Puppet::Resource)
        @catalog.resource(:group, "sgroup").should be_instance_of(Puppet::Resource)
      end

      it "should only add users and groups to the catalog from specified sections" do
        @settings.setdefaults :yay, :yaydir => {:default => "/yaydir", :desc => "a", :owner => "service", :group => "service"}
        catalog = @settings.to_catalog(:other)
        catalog.resource(:user, "jane").should be_nil
        catalog.resource(:group, "billy").should be_nil
      end

      it "should not add users or groups to the catalog if :mkusers not running as root" do
        Puppet.features.stubs(:root?).returns false

        catalog = @settings.to_catalog
        catalog.resource(:user, "suser").should be_nil
        catalog.resource(:group, "sgroup").should be_nil
      end

      it "should not add users or groups to the catalog if :mkusers is not a valid setting" do
        Puppet.features.stubs(:root?).returns true
        settings = Puppet::Util::Settings.new
        settings.setdefaults :other, :otherdir => {:default => "/otherdir", :desc => "a", :owner => "service", :group => "service"}

        catalog = settings.to_catalog
        catalog.resource(:user, "suser").should be_nil
        catalog.resource(:group, "sgroup").should be_nil
      end

      it "should not add users or groups to the catalog if :mkusers is a valid setting but is disabled" do
        @settings[:mkusers] = false

        catalog = @settings.to_catalog
        catalog.resource(:user, "suser").should be_nil
        catalog.resource(:group, "sgroup").should be_nil
      end

      it "should not try to add users or groups to the catalog twice" do
        @settings.setdefaults :yay, :yaydir => {:default => "/yaydir", :desc => "a", :owner => "service", :group => "service"}

        # This would fail if users/groups were added twice
        lambda { @settings.to_catalog }.should_not raise_error
      end

      it "should set :ensure to :present on each created user and group" do
        @catalog.resource(:user, "suser")[:ensure].should == :present
        @catalog.resource(:group, "sgroup")[:ensure].should == :present
      end

      it "should set each created user's :gid to the service group" do
        @settings.to_catalog.resource(:user, "suser")[:gid].should == "sgroup"
      end

      it "should not attempt to manage the root user" do
        Puppet.features.stubs(:root?).returns true
        @settings.setdefaults :foo, :foodir => {:default => "/foodir", :desc => "a", :owner => "root", :group => "service"}

        @settings.to_catalog.resource(:user, "root").should be_nil
      end
    end
  end

  it "should be able to be converted to a manifest" do
    Puppet::Util::Settings.new.should respond_to(:to_manifest)
  end

  describe "when being converted to a manifest" do
    it "should produce a string with the code for each resource joined by two carriage returns" do
      @settings = Puppet::Util::Settings.new
      @settings.setdefaults :main, :maindir => ["/maindir", "a"], :seconddir => ["/seconddir", "a"]

      main = stub 'main_resource', :ref => "File[/maindir]"
      main.expects(:to_manifest).returns "maindir"
      second = stub 'second_resource', :ref => "File[/seconddir]"
      second.expects(:to_manifest).returns "seconddir"
      @settings.setting(:maindir).expects(:to_resource).returns main
      @settings.setting(:seconddir).expects(:to_resource).returns second

      @settings.to_manifest.split("\n\n").sort.should == %w{maindir seconddir}
    end
  end

  describe "when using sections of the configuration to manage the local host" do
    before do
      @settings = Puppet::Util::Settings.new
      @settings.stubs(:service_user_available?).returns true
      @settings.setdefaults :main, :noop => [false, ""]
      @settings.setdefaults :main, :maindir => ["/maindir", "a"], :seconddir => ["/seconddir", "a"]
      @settings.setdefaults :main, :user => ["suser", "doc"], :group => ["sgroup", "doc"]
      @settings.setdefaults :other, :otherdir => {:default => "/otherdir", :desc => "a", :owner => "service", :group => "service", :mode => 0755}
      @settings.setdefaults :third, :thirddir => ["/thirddir", "b"]
      @settings.setdefaults :files, :myfile => {:default => "/myfile", :desc => "a", :mode => 0755}
    end

    it "should provide a method that writes files with the correct modes" do
      @settings.should respond_to(:write)
    end

    it "should provide a method that creates directories with the correct modes" do
      Puppet::Util::SUIDManager.expects(:asuser).with("suser", "sgroup").yields
      Dir.expects(:mkdir).with("/otherdir", 0755)
      @settings.mkdir(:otherdir)
    end

    it "should create a catalog with the specified sections" do
      @settings.expects(:to_catalog).with(:main, :other).returns Puppet::Resource::Catalog.new("foo")
      @settings.use(:main, :other)
    end

    it "should canonicalize the sections" do
      @settings.expects(:to_catalog).with(:main, :other).returns Puppet::Resource::Catalog.new("foo")
      @settings.use("main", "other")
    end

    it "should ignore sections that have already been used" do
      @settings.expects(:to_catalog).with(:main).returns Puppet::Resource::Catalog.new("foo")
      @settings.use(:main)
      @settings.expects(:to_catalog).with(:other).returns Puppet::Resource::Catalog.new("foo")
      @settings.use(:main, :other)
    end

    it "should ignore tags and schedules when creating files and directories"

    it "should be able to provide all of its parameters in a format compatible with GetOpt::Long" do
      pending "Not converted from test/unit yet"
    end

    it "should convert the created catalog to a RAL catalog" do
      @catalog = Puppet::Resource::Catalog.new("foo")
      @settings.expects(:to_catalog).with(:main).returns @catalog

      @catalog.expects(:to_ral).returns @catalog
      @settings.use(:main)
    end

    it "should specify that it is not managing a host catalog" do
      catalog = Puppet::Resource::Catalog.new("foo")
      catalog.expects(:apply)
      @settings.expects(:to_catalog).returns catalog

      catalog.stubs(:to_ral).returns catalog

      catalog.expects(:host_config=).with false

      @settings.use(:main)
    end

    it "should support a method for re-using all currently used sections" do
      @settings.expects(:to_catalog).with(:main, :third).times(2).returns Puppet::Resource::Catalog.new("foo")

      @settings.use(:main, :third)
      @settings.reuse
    end

    it "should fail with an appropriate message if any resources fail" do
      @catalog = Puppet::Resource::Catalog.new("foo")
      @catalog.stubs(:to_ral).returns @catalog
      @settings.expects(:to_catalog).returns @catalog

      @trans = mock("transaction")
      @catalog.expects(:apply).yields(@trans)

      @trans.expects(:any_failed?).returns(true)

      report = mock 'report'
      @trans.expects(:report).returns report

      log = mock 'log', :to_s => "My failure", :level => :err
      report.expects(:logs).returns [log]

      @settings.expects(:raise).with { |msg| msg.include?("My failure") }
      @settings.use(:whatever)
    end
  end

  describe "when dealing with printing configs" do
    before do
      @settings = Puppet::Util::Settings.new
      #these are the magic default values
      @settings.stubs(:value).with(:configprint).returns("")
      @settings.stubs(:value).with(:genconfig).returns(false)
      @settings.stubs(:value).with(:genmanifest).returns(false)
      @settings.stubs(:value).with(:environment).returns(nil)
    end

    describe "when checking print_config?" do
      it "should return false when the :configprint, :genconfig and :genmanifest are not set" do
        @settings.print_configs?.should be_false
      end

      it "should return true when :configprint has a value" do
        @settings.stubs(:value).with(:configprint).returns("something")
        @settings.print_configs?.should be_true
      end

      it "should return true when :genconfig has a value" do
        @settings.stubs(:value).with(:genconfig).returns(true)
        @settings.print_configs?.should be_true
      end

      it "should return true when :genmanifest has a value" do
        @settings.stubs(:value).with(:genmanifest).returns(true)
        @settings.print_configs?.should be_true
      end
    end

    describe "when printing configs" do
      describe "when :configprint has a value" do
        it "should call print_config_options" do
          @settings.stubs(:value).with(:configprint).returns("something")
          @settings.expects(:print_config_options)
          @settings.print_configs
        end

        it "should get the value of the option using the environment" do
          @settings.stubs(:value).with(:configprint).returns("something")
          @settings.stubs(:include?).with("something").returns(true)
          @settings.expects(:value).with(:environment).returns("env")
          @settings.expects(:value).with("something", "env").returns("foo")
          @settings.stubs(:puts).with("foo")
          @settings.print_configs
        end

        it "should print the value of the option" do
          @settings.stubs(:value).with(:configprint).returns("something")
          @settings.stubs(:include?).with("something").returns(true)
          @settings.stubs(:value).with("something", nil).returns("foo")
          @settings.expects(:puts).with("foo")
          @settings.print_configs
        end

        it "should print the value pairs if there are multiple options" do
          @settings.stubs(:value).with(:configprint).returns("bar,baz")
          @settings.stubs(:include?).with("bar").returns(true)
          @settings.stubs(:include?).with("baz").returns(true)
          @settings.stubs(:value).with("bar", nil).returns("foo")
          @settings.stubs(:value).with("baz", nil).returns("fud")
          @settings.expects(:puts).with("bar = foo")
          @settings.expects(:puts).with("baz = fud")
          @settings.print_configs
        end

        it "should print a whole bunch of stuff if :configprint = all"

        it "should return true after printing" do
          @settings.stubs(:value).with(:configprint).returns("something")
          @settings.stubs(:include?).with("something").returns(true)
          @settings.stubs(:value).with("something", nil).returns("foo")
          @settings.stubs(:puts).with("foo")
          @settings.print_configs.should be_true
        end

        it "should return false if a config param is not found" do
          @settings.stubs :puts
          @settings.stubs(:value).with(:configprint).returns("something")
          @settings.stubs(:include?).with("something").returns(false)
          @settings.print_configs.should be_false
        end
      end

      describe "when genconfig is true" do
        before do
          @settings.stubs :puts
        end

        it "should call to_config" do
          @settings.stubs(:value).with(:genconfig).returns(true)
          @settings.expects(:to_config)
          @settings.print_configs
        end

        it "should return true from print_configs" do
          @settings.stubs(:value).with(:genconfig).returns(true)
          @settings.stubs(:to_config)
          @settings.print_configs.should be_true
        end
      end

      describe "when genmanifest is true" do
        before do
          @settings.stubs :puts
        end

        it "should call to_config" do
          @settings.stubs(:value).with(:genmanifest).returns(true)
          @settings.expects(:to_manifest)
          @settings.print_configs
        end

        it "should return true from print_configs" do
          @settings.stubs(:value).with(:genmanifest).returns(true)
          @settings.stubs(:to_manifest)
          @settings.print_configs.should be_true
        end
      end
    end
  end

  describe "when setting a timer to trigger configuration file reparsing" do
    before do
      @settings = Puppet::Util::Settings.new
      @settings.setdefaults :foo, :filetimeout => [5, "eh"]
    end

    it "should do nothing if no filetimeout setting is available" do
      @settings.expects(:value).with(:filetimeout).returns nil
      EventLoop::Timer.expects(:new).never
      @settings.set_filetimeout_timer
    end

    it "should always convert the timer interval to an integer" do
      @settings.expects(:value).with(:filetimeout).returns "10"
      EventLoop::Timer.expects(:new).with(:interval => 10, :start? => true, :tolerance => 1)
      @settings.set_filetimeout_timer
    end

    it "should do nothing if the filetimeout setting is not greater than 0" do
      @settings.expects(:value).with(:filetimeout).returns -2
      EventLoop::Timer.expects(:new).never
      @settings.set_filetimeout_timer
    end

    it "should create a timer with its interval set to the filetimeout, start? set to true, and a tolerance of 1" do
      @settings.expects(:value).with(:filetimeout).returns 5
      EventLoop::Timer.expects(:new).with(:interval => 5, :start? => true, :tolerance => 1)

      @settings.set_filetimeout_timer
    end

    it "should reparse when the timer goes off" do
      EventLoop::Timer.expects(:new).with(:interval => 5, :start? => true, :tolerance => 1).yields

      @settings.expects(:reparse)

      @settings.set_filetimeout_timer
    end
  end

  describe "when determining if the service user is available" do
    it "should return false if there is no user setting" do
      Puppet::Util::Settings.new.should_not be_service_user_available
    end

    it "should return false if the user provider says the user is missing" do
      settings = Puppet::Util::Settings.new
      settings.setdefaults :main, :user => ["foo", "doc"]

      user = mock 'user'
      user.expects(:exists?).returns false

      Puppet::Type.type(:user).expects(:new).with { |args| args[:name] == "foo" }.returns user

      settings.should_not be_service_user_available
    end

    it "should return true if the user provider says the user is present" do
      settings = Puppet::Util::Settings.new
      settings.setdefaults :main, :user => ["foo", "doc"]

      user = mock 'user'
      user.expects(:exists?).returns true

      Puppet::Type.type(:user).expects(:new).with { |args| args[:name] == "foo" }.returns user

      settings.should be_service_user_available
    end

    it "should cache the result"
  end

  describe "#writesub" do
    it "should only pass valid arguments to File.open" do
      settings = Puppet::Util::Settings.new
      settings.stubs(:get_config_file_default).with(:privatekeydir).returns(OpenStruct.new(:mode => "750"))

      File.expects(:open).with("/path/to/keydir", "w", 750).returns true
      settings.writesub(:privatekeydir, "/path/to/keydir")
    end
  end
end<|MERGE_RESOLUTION|>--- conflicted
+++ resolved
@@ -1,12 +1,6 @@
-<<<<<<< HEAD
 #!/usr/bin/env rspec
 require 'spec_helper'
-=======
-#!/usr/bin/env ruby
-
-require File.dirname(__FILE__) + '/../../spec_helper'
 require 'ostruct'
->>>>>>> 790e947e
 
 describe Puppet::Util::Settings do
   describe "when specifying defaults" do
