--- conflicted
+++ resolved
@@ -238,11 +238,7 @@
 
   describe "when setting its parameters in the scope" do
     before do
-<<<<<<< HEAD
-      @scope = Puppet::Parser::Scope.new
-=======
       @scope = Puppet::Parser::Scope.new(:compiler => Puppet::Parser::Compiler.new(Puppet::Node.new("foo")), :source => stub("source"))
->>>>>>> 8908c098
       @resource = Puppet::Parser::Resource.new(:foo, "bar", :scope => @scope)
       @type = Puppet::Resource::Type.new(:definition, "foo")
       @resource.environment.known_resource_types.add @type
