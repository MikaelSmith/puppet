--- conflicted
+++ resolved
@@ -63,11 +63,7 @@
             6: integer key value
             -4: negative integer key value
             2.7: float key value
-<<<<<<< HEAD
-            '42': string integer key value
-=======
             '6': string integer key value
->>>>>>> 93ada201
           YAML
       }
     }
@@ -156,11 +152,7 @@
 		      6 => 'integer key value',
           -4 => 'negative integer key value',
 		      2.7 => 'float key value',
-<<<<<<< HEAD
-          '42' => 'string integer key value'
-=======
           '6' => 'string integer key value'
->>>>>>> 93ada201
 	      }
       )
     end
@@ -174,11 +166,7 @@
     end
 
     it 'can navigate a hash with an string integer key using a dotted key with quoted integer' do
-<<<<<<< HEAD
-      expect(Lookup.lookup("mod::g.'42'", nil, 'not found', true, nil, invocation)).to eql('string integer key value')
-=======
       expect(Lookup.lookup("mod::g.'6'", nil, 'not found', true, nil, invocation)).to eql('string integer key value')
->>>>>>> 93ada201
     end
 
     context "with 'global_only' set to true in the invocation" do
