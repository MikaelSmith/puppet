--- conflicted
+++ resolved
@@ -51,7 +51,7 @@
     it "should follow a convention on using per-model configuration parameters to determine the terminus class" do
         Puppet.config.expects(:valid?).with('test_terminus').returns(true)
         Puppet.config.expects(:value).with('test_terminus').returns(:foo)
-        Puppet::Indirector::Terminus.expects(:terminus_class).with(:test, :foo).returns(@terminus_class)
+        Puppet::Indirector::Terminus.expects(:terminus_class).with(:foo, :test).returns(@terminus_class)
         @indirection.terminus.should equal(@terminus)
     end
 
@@ -59,12 +59,12 @@
     per-model configuration parameter is available" do
         Puppet.config.expects(:valid?).with('test_terminus').returns(false)
         Puppet.config.expects(:value).with(:default_terminus).returns(:foo)
-        Puppet::Indirector::Terminus.expects(:terminus_class).with(:test, :foo).returns(@terminus_class)
+        Puppet::Indirector::Terminus.expects(:terminus_class).with(:foo, :test).returns(@terminus_class)
         @indirection.terminus.should equal(@terminus)
     end
 
     it "should select the specified terminus class if a name is provided" do
-        Puppet::Indirector::Terminus.expects(:terminus_class).with(:test, :foo).returns(@terminus_class)
+        Puppet::Indirector::Terminus.expects(:terminus_class).with(:foo, :test).returns(@terminus_class)
         @indirection.terminus(:foo).should equal(@terminus)
     end
 
@@ -77,7 +77,7 @@
     end
 
     it "should fail when the specified terminus class cannot be found" do
-        Puppet::Indirector::Terminus.expects(:terminus_class).with(:test, :foo).returns(nil)
+        Puppet::Indirector::Terminus.expects(:terminus_class).with(:foo, :test).returns(nil)
         proc { @indirection.terminus(:foo) }.should raise_error(ArgumentError)
     end
 
@@ -86,16 +86,12 @@
     end
 end
 
-<<<<<<< HEAD
 describe Puppet::Indirector::Indirection, " when managing terminus instances" do
-=======
-describe Puppet::Indirector::Indirection, " when managing termini" do
->>>>>>> 86dde634
     before do
         @indirection = Puppet::Indirector::Indirection.new(mock('model'), :test)
         @terminus = mock 'terminus'
         @terminus_class = mock 'terminus class'
-        Puppet::Indirector::Terminus.stubs(:terminus_class).with(:test, :foo).returns(@terminus_class)
+        Puppet::Indirector::Terminus.stubs(:terminus_class).with(:foo, :test).returns(@terminus_class)
     end
 
     it "should create an instance of the chosen terminus class" do
