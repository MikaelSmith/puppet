#! /usr/bin/env ruby
require 'spec_helper'

require 'puppet_spec/files'
require 'puppet_spec/scope'
require 'matchers/resource'

describe Puppet::Node::Environment do
  include PuppetSpec::Files
  include Matchers::Resource

  def a_module_in(name, dir)
    Dir.mkdir(dir)
    moddir = File.join(dir, name)
    Dir.mkdir(moddir)
    moddir
  end

  it "should be able to return each module from its environment with the environment, name, and path set correctly" do
    base = tmpfile("env_modules")
    Dir.mkdir(base)

    dirs = []
    mods = {}
    %w{1 2}.each do |num|
      dir = File.join(base, "dir#{num}")
      dirs << dir

      mods["mod#{num}"] = a_module_in("mod#{num}", dir)
    end

    environment = Puppet::Node::Environment.create(:foo, dirs)

    environment.modules.each do |mod|
      mod.environment.should == environment
      mod.path.should == mods[mod.name]
    end
  end

  it "should not yield the same module from different module paths" do
    base = tmpfile("env_modules")
    Dir.mkdir(base)

    dirs = []
    %w{1 2}.each do |num|
      dir = File.join(base, "dir#{num}")
      dirs << dir

      a_module_in("mod", dir)
    end

    environment = Puppet::Node::Environment.create(:foo, dirs)

    mods = environment.modules
    mods.length.should == 1
    mods[0].path.should == File.join(base, "dir1", "mod")
  end

  shared_examples_for "the environment's initial import" do |settings|
    it "a manifest referring to a directory invokes parsing of all its files in sorted order" do
      settings.each do |name, value|
        Puppet[name] = value
      end

      # fixture has three files 00_a.pp, 01_b.pp, and 02_c.pp. The 'b' file
      # depends on 'a' being evaluated first. The 'c' file is empty (to ensure
      # empty things do not break the directory import).
      #
      dirname = my_fixture('sitedir')

      # Set the manifest to the directory to make it parse and combine them when compiling
      node = Puppet::Node.new('testnode',
                              :environment => Puppet::Node::Environment.create(:testing, [], dirname))

      catalog = Puppet::Parser::Compiler.compile(node)

      expect(catalog).to have_resource('Class[A]')
      expect(catalog).to have_resource('Class[B]')
      expect(catalog).to have_resource('Notify[variables]').with_parameter(:message, "a: 10, b: 10")
    end
  end

  shared_examples_for "the environment's initial import in the future" do |settings|
    it "a manifest referring to a directory invokes recursive parsing of all its files in sorted order" do
      settings.each do |name, value|
        Puppet[name] = value
      end

      # fixture has three files 00_a.pp, 01_b.pp, and 02_c.pp. The 'b' file
      # depends on 'a' being evaluated first. The 'c' file is empty (to ensure
      # empty things do not break the directory import).
      #
      dirname = my_fixture('sitedir2')

      # Set the manifest to the directory to make it parse and combine them when compiling
      node = Puppet::Node.new('testnode',
                              :environment => Puppet::Node::Environment.create(:testing, [], dirname))

      catalog = Puppet::Parser::Compiler.compile(node)

      expect(catalog).to have_resource('Class[A]')
      expect(catalog).to have_resource('Class[B]')
      expect(catalog).to have_resource('Notify[variables]').with_parameter(:message, "a: 10, b: 10 c: 20")
    end
  end

  describe 'using classic parser' do
    it_behaves_like "the environment's initial import",
      :parser => 'current',
      # fixture uses variables that are set in a particular order (this ensures
      # that files are parsed and combined in the right order or an error will
      # be raised if 'b' is evaluated before 'a').
      :strict_variables => true
  end

  describe 'using future parser' do
    it_behaves_like "the environment's initial import",
      :parser    => 'future',
      # Turned off because currently future parser turns on the binder which
      # causes lookup of facts that are uninitialized and it will fail with
      # errors for 'osfamily' etc.  This can be turned back on when the binder
      # is taken out of the equation.
      :strict_variables => false

<<<<<<< HEAD
    it_behaves_like "the environment's initial import in the future",
      :parser    => 'future',
      :evaluator => 'future',
      # Turned off because currently future parser turns on the binder which
      # causes lookup of facts that are uninitialized and it will fail with
      # errors for 'osfamily' etc.  This can be turned back on when the binder
      # is taken out of the equation.
      :strict_variables => false

    context 'and evaluator current' do
      it_behaves_like "the environment's initial import",
        :parser           => 'future',
        :evaluator        => 'current',
        :strict_variables => false
    end
=======
>>>>>>> 1319b0d6
  end
end<|MERGE_RESOLUTION|>--- conflicted
+++ resolved
@@ -121,24 +121,5 @@
       # errors for 'osfamily' etc.  This can be turned back on when the binder
       # is taken out of the equation.
       :strict_variables => false
-
-<<<<<<< HEAD
-    it_behaves_like "the environment's initial import in the future",
-      :parser    => 'future',
-      :evaluator => 'future',
-      # Turned off because currently future parser turns on the binder which
-      # causes lookup of facts that are uninitialized and it will fail with
-      # errors for 'osfamily' etc.  This can be turned back on when the binder
-      # is taken out of the equation.
-      :strict_variables => false
-
-    context 'and evaluator current' do
-      it_behaves_like "the environment's initial import",
-        :parser           => 'future',
-        :evaluator        => 'current',
-        :strict_variables => false
-    end
-=======
->>>>>>> 1319b0d6
   end
 end