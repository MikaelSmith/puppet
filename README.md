--- conflicted
+++ resolved
@@ -30,11 +30,7 @@
   available separately.  You could probably just compile and install that one
   library, though.
 
-<<<<<<< HEAD
-* Facter => 1.5.1 (available via your package manager or from the [Facter site](http://puppetlabs.com/projects/facter)).
-=======
 * Facter => 2.0.0 (available via your package manager or from the [Facter site](http://puppetlabs.com/projects/facter)).
->>>>>>> 911e2d4b
 
 License
 -------
