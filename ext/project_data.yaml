---
project: 'puppet'
author: 'Puppet Labs'
email: 'info@puppetlabs.com'
homepage: 'https://github.com/puppetlabs/puppet'
summary: 'Puppet, an automated configuration management tool'
description: 'Puppet, an automated configuration management tool'
version_file: 'lib/puppet/version.rb'
# files and gem_files are space separated lists
files: '[A-Z]* install.rb bin lib conf man examples ext tasks spec'
# The gem specification bits only work on Puppet >= 3.0rc, NOT 2.7.x and earlier
gem_files: '[A-Z]* install.rb bin lib conf man examples ext tasks spec'
gem_test_files: 'spec/**/*'
gem_executables: 'puppet'
gem_default_executables: 'puppet'
gem_forge_project: 'puppet'
gem_required_ruby_version: '>= 1.9.3'
gem_required_rubygems_version: '> 1.3.1'
gem_runtime_dependencies:
<<<<<<< HEAD
  facter: ['> 2.0', '< 4']
  hiera: ['>= 2.0', '< 4']
  json_pure:
=======
  facter: ['> 1.6', '< 3']
  hiera: '~> 1.0'
  json_pure: '~> 1.8'
>>>>>>> e0e68f5a
gem_rdoc_options:
  - --title
  - "Puppet - Configuration Management"
  - --main
  - README.md
  - --line-numbers
gem_platform_dependencies:
  universal-darwin:
    gem_runtime_dependencies:
      CFPropertyList: '~> 2.2.6'
  x86-mingw32:
    gem_runtime_dependencies:
      # Pinning versions that require native extensions
<<<<<<< HEAD
      ffi: '~> 1.9.6'
=======
      ffi: '~> 1.9.5'
>>>>>>> e0e68f5a
      # win32-xxxx gems are pinned due to PUP-6445
      win32-dir: '= 0.4.9'
      win32-eventlog: '= 0.6.5'
      win32-process: '= 0.7.5'
      # Use of win32-security is deprecated
      win32-security: '= 0.2.5'
      win32-service: '= 0.8.7'
<<<<<<< HEAD
      minitar: '~> 0.5.4'
  x64-mingw32:
    gem_runtime_dependencies:
      ffi: '~> 1.9.6'
=======
      win32console:  '1.3.2'
      minitar: '~> 0.5.4'
  x64-mingw32:
    gem_runtime_dependencies:
      ffi: '~> 1.9.5'
>>>>>>> e0e68f5a
      # win32-xxxx gems are pinned due to PUP-6445
      win32-dir: '= 0.4.9'
      win32-eventlog: '= 0.6.5'
      win32-process: '= 0.7.5'
      # Use of win32-security is deprecated
      win32-security: '= 0.2.5'
      win32-service: '= 0.8.7'
      minitar: '~> 0.5.4'
bundle_platforms:
  universal-darwin: ruby
  x86-mingw32: mingw
  x64-mingw32: x64_mingw
pre_tasks:
  'package:apple': 'cfpropertylist'<|MERGE_RESOLUTION|>--- conflicted
+++ resolved
@@ -17,15 +17,9 @@
 gem_required_ruby_version: '>= 1.9.3'
 gem_required_rubygems_version: '> 1.3.1'
 gem_runtime_dependencies:
-<<<<<<< HEAD
   facter: ['> 2.0', '< 4']
   hiera: ['>= 2.0', '< 4']
-  json_pure:
-=======
-  facter: ['> 1.6', '< 3']
-  hiera: '~> 1.0'
   json_pure: '~> 1.8'
->>>>>>> e0e68f5a
 gem_rdoc_options:
   - --title
   - "Puppet - Configuration Management"
@@ -39,11 +33,7 @@
   x86-mingw32:
     gem_runtime_dependencies:
       # Pinning versions that require native extensions
-<<<<<<< HEAD
       ffi: '~> 1.9.6'
-=======
-      ffi: '~> 1.9.5'
->>>>>>> e0e68f5a
       # win32-xxxx gems are pinned due to PUP-6445
       win32-dir: '= 0.4.9'
       win32-eventlog: '= 0.6.5'
@@ -51,18 +41,10 @@
       # Use of win32-security is deprecated
       win32-security: '= 0.2.5'
       win32-service: '= 0.8.7'
-<<<<<<< HEAD
       minitar: '~> 0.5.4'
   x64-mingw32:
     gem_runtime_dependencies:
       ffi: '~> 1.9.6'
-=======
-      win32console:  '1.3.2'
-      minitar: '~> 0.5.4'
-  x64-mingw32:
-    gem_runtime_dependencies:
-      ffi: '~> 1.9.5'
->>>>>>> e0e68f5a
       # win32-xxxx gems are pinned due to PUP-6445
       win32-dir: '= 0.4.9'
       win32-eventlog: '= 0.6.5'
