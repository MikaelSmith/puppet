#!/usr/bin/env ruby

# Script to clean up stored configs for (a) given host(s)
#
# Credits:
# Script was taken from http://reductivelabs.com/trac/puppet/attachment/wiki/UsingStoredConfiguration/kill_node_in_storedconfigs_db.rb (link no longer valid),
# which haven been initially posted by James Turnbull
# duritong adapted and improved the script a bit.

require 'getoptlong'
require 'puppet'
require 'puppet/rails'

config = Puppet[:config]

def printusage(error_code)
  puts "Usage: #{$0} [ list of hostnames as stored in hosts table ]"
  puts "\n Options:"
  puts "--config <puppet config file>"
  exit(error_code)
end

opts = GetoptLong.new(
  [ "--config",  "-c", GetoptLong::REQUIRED_ARGUMENT ],
  [ "--help",    "-h", GetoptLong::NO_ARGUMENT ],
  [ "--usage",   "-u", GetoptLong::NO_ARGUMENT ],
  [ "--version", "-v", GetoptLong::NO_ARGUMENT ]
)

begin
  opts.each do |opt, arg|
    case opt
    when "--config"
      config = arg

    when "--help"
      printusage(0)

    when "--usage"
      printusage(0)

    when "--version"
      puts "#{Puppet.version}"
      exit
    end
  end
rescue GetoptLong::InvalidOption => detail
  $stderr.puts "Try '#{$0} --help'"
  exit(1)
end

printusage(1) unless ARGV.size > 0

if config != Puppet[:config]
  Puppet[:config]=config
  Puppet.settings.parse
end

master = Puppet.settings.instance_variable_get(:@values)[:master]
main = Puppet.settings.instance_variable_get(:@values)[:main]
db_config = main.merge(master)

# get default values
[:master, :main, :rails].each do |section|
  Puppet.settings.params(section).each do |key|
    db_config[key] ||= Puppet[key]
  end
end

adapter = db_config[:dbadapter]
args = {:adapter => adapter, :log_level => db_config[:rails_loglevel]}

case adapter
  when "sqlite3"
<<<<<<< HEAD
    args[:dbfile] = pm_conf[:dblocation]
  when "mysql", "mysql2", "postgresql"
    args[:host]     = pm_conf[:dbserver] unless pm_conf[:dbserver].to_s.empty?
    args[:username] = pm_conf[:dbuser] unless pm_conf[:dbuser].to_s.empty?
    args[:password] = pm_conf[:dbpassword] unless pm_conf[:dbpassword].to_s.empty?
    args[:database] = pm_conf[:dbname] unless pm_conf[:dbname].to_s.empty?
    args[:port]     = pm_conf[:dbport] unless pm_conf[:dbport].to_s.empty?
    socket          = pm_conf[:dbsocket]
=======
    args[:dbfile] = db_config[:dblocation]
  when "mysql", "postgresql"
    args[:host]     = db_config[:dbserver] unless db_config[:dbserver].to_s.empty?
    args[:username] = db_config[:dbuser] unless db_config[:dbuser].to_s.empty?
    args[:password] = db_config[:dbpassword] unless db_config[:dbpassword].to_s.empty?
    args[:database] = db_config[:dbname] unless db_config[:dbname].to_s.empty?
    args[:port]     = db_config[:dbport] unless db_config[:dbport].to_s.empty?
    socket          = db_config[:dbsocket]
>>>>>>> 1912c193
    args[:socket]   = socket unless socket.to_s.empty?
  else
    raise ArgumentError, "Invalid db adapter #{adapter}"
end

args[:database] = "puppet" unless not args[:database].to_s.empty?

ActiveRecord::Base.establish_connection(args)

ARGV.each do |hostname|
  if @host = Puppet::Rails::Host.find_by_name(hostname.strip)
    print "Removing #{hostname} from storedconfig..."
    $stdout.flush
    @host.destroy
    puts "done."
  else
    puts "Error: Can't find host #{hostname}."
  end
end

exit 0<|MERGE_RESOLUTION|>--- conflicted
+++ resolved
@@ -72,25 +72,14 @@
 
 case adapter
   when "sqlite3"
-<<<<<<< HEAD
-    args[:dbfile] = pm_conf[:dblocation]
+    args[:dbfile] = db_config[:dblocation]
   when "mysql", "mysql2", "postgresql"
-    args[:host]     = pm_conf[:dbserver] unless pm_conf[:dbserver].to_s.empty?
-    args[:username] = pm_conf[:dbuser] unless pm_conf[:dbuser].to_s.empty?
-    args[:password] = pm_conf[:dbpassword] unless pm_conf[:dbpassword].to_s.empty?
-    args[:database] = pm_conf[:dbname] unless pm_conf[:dbname].to_s.empty?
-    args[:port]     = pm_conf[:dbport] unless pm_conf[:dbport].to_s.empty?
-    socket          = pm_conf[:dbsocket]
-=======
-    args[:dbfile] = db_config[:dblocation]
-  when "mysql", "postgresql"
     args[:host]     = db_config[:dbserver] unless db_config[:dbserver].to_s.empty?
     args[:username] = db_config[:dbuser] unless db_config[:dbuser].to_s.empty?
     args[:password] = db_config[:dbpassword] unless db_config[:dbpassword].to_s.empty?
     args[:database] = db_config[:dbname] unless db_config[:dbname].to_s.empty?
     args[:port]     = db_config[:dbport] unless db_config[:dbport].to_s.empty?
     socket          = db_config[:dbsocket]
->>>>>>> 1912c193
     args[:socket]   = socket unless socket.to_s.empty?
   else
     raise ArgumentError, "Invalid db adapter #{adapter}"
