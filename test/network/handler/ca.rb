--- conflicted
+++ resolved
@@ -9,186 +9,6 @@
 $short = (ARGV.length > 0 and ARGV[0] == "short")
 
 class TestCA < Test::Unit::TestCase
-<<<<<<< HEAD
-    include PuppetTest::ServerTest
-
-    def setup
-        Puppet::Util::SUIDManager.stubs(:asuser).yields
-        super
-    end
-
-    # Verify that we're autosigning.  We have to autosign a "different" machine,
-    # since we always autosign the CA server's certificate.
-    def test_autocertgeneration
-        ca = nil
-
-        # create our ca
-        assert_nothing_raised {
-            ca = Puppet::Network::Handler.ca.new(:autosign => true)
-        }
-
-        # create a cert with a fake name
-        key = nil
-        csr = nil
-        cert = nil
-        hostname = "test.domain.com"
-        assert_nothing_raised {
-            cert = Puppet::SSLCertificates::Certificate.new(
-                :name => "test.domain.com"
-            )
-        }
-
-        # make the request
-        assert_nothing_raised {
-            cert.mkcsr
-        }
-
-        # and get it signed
-        certtext = nil
-        cacerttext = nil
-        assert_nothing_raised {
-            certtext, cacerttext = ca.getcert(cert.csr.to_s)
-        }
-
-        # they should both be strings
-        assert_instance_of(String, certtext)
-        assert_instance_of(String, cacerttext)
-
-        # and they should both be valid certs
-        assert_nothing_raised {
-            OpenSSL::X509::Certificate.new(certtext)
-        }
-        assert_nothing_raised {
-            OpenSSL::X509::Certificate.new(cacerttext)
-        }
-
-        # and pull it again, just to make sure we're getting the same thing
-        newtext = nil
-        assert_nothing_raised {
-            newtext, cacerttext = ca.getcert(
-                cert.csr.to_s, "test.puppetlabs.com", "127.0.0.1"
-            )
-        }
-
-        assert_equal(certtext,newtext)
-    end
-
-    # this time don't use autosign
-    def test_storeAndSign
-        ca = nil
-        caserv = nil
-
-        # make our CA server
-        assert_nothing_raised {
-            caserv = Puppet::Network::Handler.ca.new(:autosign => false)
-        }
-
-        # retrieve the actual ca object
-        assert_nothing_raised {
-            ca = caserv.ca
-        }
-
-        # make our test cert again
-        key = nil
-        csr = nil
-        cert = nil
-        hostname = "test.domain.com"
-        assert_nothing_raised {
-            cert = Puppet::SSLCertificates::Certificate.new(
-                :name => "anothertest.domain.com"
-            )
-        }
-        # and the CSR
-        assert_nothing_raised {
-            cert.mkcsr
-        }
-
-        # retrieve them
-        certtext = nil
-        assert_nothing_raised {
-            certtext, cacerttext = caserv.getcert(
-                cert.csr.to_s, "test.puppetlabs.com", "127.0.0.1"
-            )
-        }
-
-        # verify we got nothing back, since autosign is off
-        assert_equal("", certtext)
-
-        # now sign it manually, with the CA object
-        x509 = nil
-        assert_nothing_raised {
-            x509, cacert = ca.sign(cert.csr)
-        }
-
-        # and write it out
-        cert.cert = x509
-        assert_nothing_raised {
-            cert.write
-        }
-
-        assert(File.exists?(cert.certfile))
-
-        # now get them again, and verify that we actually get them
-        newtext = nil
-        assert_nothing_raised {
-            newtext, cacerttext  = caserv.getcert(cert.csr.to_s)
-        }
-
-        assert(newtext)
-        assert_nothing_raised {
-            OpenSSL::X509::Certificate.new(newtext)
-        }
-
-        # Now verify that we can clean a given host's certs
-        assert_nothing_raised {
-            ca.clean("anothertest.domain.com")
-        }
-
-        assert(!File.exists?(cert.certfile), "Cert still exists after clean")
-    end
-
-    # and now test the autosign file
-    def test_autosign
-        autosign = File.join(tmpdir, "autosigntesting")
-        @@tmpfiles << autosign
-        File.open(autosign, "w") { |f|
-            f.puts "hostmatch.domain.com"
-            f.puts "*.other.com"
-        }
-
-        caserv = nil
-        assert_nothing_raised {
-            caserv = Puppet::Network::Handler.ca.new(:autosign => autosign)
-        }
-
-        # make sure we know what's going on
-        assert(caserv.autosign?("hostmatch.domain.com"))
-        assert(caserv.autosign?("fakehost.other.com"))
-        assert(!caserv.autosign?("kirby.puppetlabs.com"))
-        assert(!caserv.autosign?("culain.domain.com"))
-    end
-
-    # verify that things aren't autosigned by default
-    def test_nodefaultautosign
-        caserv = nil
-        assert_nothing_raised {
-            caserv = Puppet::Network::Handler.ca.new()
-        }
-
-        # make sure we know what's going on
-        assert(!caserv.autosign?("hostmatch.domain.com"))
-        assert(!caserv.autosign?("fakehost.other.com"))
-        assert(!caserv.autosign?("kirby.puppetlabs.com"))
-        assert(!caserv.autosign?("culain.domain.com"))
-    end
-
-    # We want the CA to autosign its own certificate, because otherwise
-    # the puppetmasterd CA does not autostart.
-    def test_caautosign
-        server = nil
-        Puppet[:name] = "puppetmasterd"
-        assert_nothing_raised {
-=======
   include PuppetTest::ServerTest
 
   def setup
@@ -368,7 +188,6 @@
     Puppet.stubs(:master?).returns true
     assert_nothing_raised {
 
->>>>>>> 8747479d
             server = Puppet::Network::HTTPServer::WEBrick.new(
                 
         :Port => @@port,
