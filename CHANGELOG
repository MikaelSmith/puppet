<<<<<<< HEAD
    Moving all confine code out of the Provider class, and fixing #1197. 
    Created a Confiner module for the Provider class methods, enhanced 
    the interface between it and the Confine class to make sure binary 
    paths are searched for fresh each time.
    
=======
    Adding support for settings within the existing Facter provider confines.

>>>>>>> 4434072c
    Modified the 'factpath' setting to automatically configure
    Facter to load facts there if a new enough version of
    Facter is used.

    Crontab provider: fix a parse error when a line begins with a space 
    character (fixes #1216)

    Instead of deleting the init scripts (with --del) we should simply 
    disable it with chkconfig service off, and respectfully do the same 
    for enable => true;
 
    Added ldap providers for users and groups.

    Added support for the --all option to puppetca --clean.  If
    puppetca --clean --all is issued then all client certificates
    are removed.
 
    Resources now return the 'should' value for properties from
    the [] accessor method (they previously threw an exception when
    this method was used with properties).  This shouldn't have any
    affect functionally; it just makes the method equivalent to 'should'
    for properties, but it works for all attribute types now.

    Modified the 'master' handler to use the Catalog class to
    compile node configurations, rather than using the Configuration
    handler, which was never used directly.  I removed the Configuration
    handler as a result.

    Modified the 'master' handler (responsible for sending configurations
    to clients) to always return Time.now as its compile date, so
    configurations will always get recompiled.

    Fixed #1184 -- definitions now autoload correctly all of the time.

    Removed the code from the client that tries to avoid recompiling
    the catalog. The client will now always recompile, assuming it
    can reach the server.  It will still use the cached config if
    there's a failure.

    Fixing #1173 -- classes and definitions can now have the same
    name as a directory with no failures.

    Saving new facts now expires any cached node information.

    Switching how caching is handled, so that objects now all
    have an expiration date associated with them.  This makes it
    much easier to know whether a given cached object should be used
    or if it should be regenerated.

    Changing the default environment to production.

0.24.4
    Pass source to pkg_add via the PKG_PATH environment variable if
    it ends in a '/' indicating it is a directory. Allows pkg_add
    to resolve dependancies, and make it possible to specify packages
    without version numbers.

    Fixing #571 -- provider suitability is now checked at resource
    evaluation time, rather than resource instantiation time.  This
    means that you don't catch your "errors" as early, but it also
    means you should be able to realistically configure a whole host
    in one run.

    Moved the configuration of the Node cache to the puppetmasterd
    executable, since it otherwise causes caches to be used in all
    cases, which we don't want (e.g., bin/puppet was using them).

    Ported #198 man page creation functionality to 0.24.x branch and
    added man pages and man page creation logic to install.rb.  The
    man pages are stored in man/man8 and will install to config::CONFIG
    mandir/man8.

    Fixing #1138 -- the yamldir is automatically created by the
    server now that it's in the :puppetmasterd section rather than
    a separate :yaml section.

    Disabling http keep-alive as a means of preventing #1010.
    There is now a constant in Puppet::Network::HttpPool that will
    disable or enable this feature, but note that we determined
    that it can cause corruption, especially in file serving (but
    it's client-side corruption).

    Applying patch by Ryan McBride to fix OpenBSD package 
    matching.  The actual problem was caused by the fix to #1001.

    Found all instances of methods where split() is used without
    any local variables and added a local variable -- see
    http://snurl.com/21zf8.  My own testing showed that this
    caused memory growth to level off at a reasonable level.
    Note that the link above says the problem is only with class
    methods, but my own testing showed that it's any method that
    meets these criteria.  This is not a functional change, but
    should hopefully be the last nail in the coffin of #1131.

    Found an array that leaked pretty quickly between reparsing
    files, thanks to work by Adam Jacob and Arjuna Christenson
    (the finding, not the leak).  I'm going to act like this
    fixes #1131, at least for now, but I doubt it does,
    since that shows general memory growth over time, whereas
    the leak here should go away as soon as files are reparsed
    (because the parser is holding the reference to the leaking
    array).

    Fixed #1147: Cached nodes are correctly considered out of
    date if the node facts have been updated (thus causing
    node facts to again be available in manifests, for those
    cases where they were not).

    Fixed #1137: The certificate name is correctly being added
    to the facts hash.

    Fixed #1136: Verbose and Debug no longer clobber each other.

    Hopefully *finally* fixed the "already being managed" problem
    (#1036).  The problem only cropped up if there was a failure
    when trying to manage the system -- this would cause the
    setting-based resources not to get cleaned up.

0.24.3
    Modified the ldap node terminus to also use the facts version
    as the version for a node, which should similarly encourage the
    use of the yaml cache.  (Related to #1130)

    Caching node information in yaml (I figured caching in memory will
    cause ever-larger memory growth), and changing the external node
    terminus to use the version of the facts as their version.  This
    will usually result in the cached node information being used,
    instead of always hitting the external node app during file
    serving. Note that if the facts aren't changed by the client,
    then this will result in the cached node being used, but at this
    point, the client always updates its facts.  (#1130)

    Fixing #1132 -- host names can now have dashes anywhere.
    (Patch by freiheit.)

    Fixing #1118 -- downloading plugins and facts now ignores noop.
    Note that this changes the behaviour a bit -- the resource's
    noop setting always beats the global setting (previously,
    whichever was true would win).

    The change in checksums from 'timestamp' to 'mtime' no longer
    result in updates on every run (#1116).

    Aliases again work in relationships (#1094).

    The CA serial file will no longer ever be owned by
    root (#1041).

    Fixing the rest of #1113: External node commands can specify
    an environment and Puppet will now use it.

    Partially fixing #1113: LDAP nodes now support environments,
    and the schema has been updated accordingly.

    Always duplicating resource defaults in the parser, so that
    stacked metaparameter values do not result in all resources
    that receive a given default also getting those stacked
    values.

0.24.2
    Fixing #1062 by moving the yamldir setting to its own yaml
    section.  This should keep the yamldir from being created
    on clients.

    Fixed #1047 -- Puppet's parser no longer changes the order
    in which statements are evaluated, which means that case
    statements can now set variables that are used by other
    variables.

    Fixed #1063 -- the master correctly logs syntax errors when
    reparsing during a single run.

    Removed the loglevels from the valid values for `logoutput`
    in the Exec resource type -- the log levels are specified
    using the `loglevel` parameter, not `logoutput`.  This never
    worked, or at least hasn`t for ages, and now the docs are
    just correct.

    Somewhat refactored fileserving so that it no longer caches
    any objects, nor does it use Puppet's RAL resources.  In the
    process, I fixed #894 (you can now copy links) and refactored
    other classes as necessary.  Mostly it was fixing tests.

    Hopefully partially fixed #1010 -- clients should now fail
    to install files whose checksums do not match the checksum
    from the server.

    Fixed #1018 -- resources now have their namevars added as
    aliases in the resource catalog, just like they were added
    in the resource classes.

    Fixed #1037 -- remote unreadable files no longer have the
    permission denied exceptions caught, thus forbidding them
    from being replaced with 'nil'.

    Fixed #1043 -- autoloading now searches the plugins directory
    in each module, in addition to the lib directory.  The 'lib'
    directory is also deprecated, but supported for now to give
    people a chance to convert.

    Fixed #1003 -- Applying DavidS's patch to fix searching for
    tags in sql.

    Fixed #992 -- Puppet is now compatible with gems 1.0.1.

    Fixed #968 again, this time with tests -- parseonly works,
    including not compiling the configurations, and also storeconfigs
    is no longer required during parse-testing.

    Fixed #1021 -- the problem was that my method of determining
    the in-degree sometimes resulted in a lower number than the
    number of in-edges.

    Fixed #997 -- virtual defined types are no longer evaluated.
    NOTE: This introduces a behaviour change, in that you previously
    could realize a resource within a virtual defined resource, and now
    you must realize the entire defined resource, rather than just
    the contained resource.

    Fixed #1030 - class and definition evaluation has been significantly
    refactored, fixing this problem and making the whole interplay
    between the classes, definitions, and nodes, and the Compile class much
    cleaner.

    Exec resources must now have unique names, although the commands can still
    be duplicated.  This is easily accomplished by just specifying a unique
    name with whatever (unique or otherwise) command you need.

    Fixed #989 -- missing CRL files are correctly ignored, and the
    value should be set to 'false' to explicitly not look for these
    files.

    Fixed #1017 -- environment-specific modulepath is no longer ignored.

    Fixing #794 -- consolidating the gentoo configuration files.

    Fixing #976 -- both the full name of qualified classes and
    the class parts are now added as tags.  I've also
    created a Tagging module that we should push throughout
    the rest of the system that uses tags.

    Fixing #995 -- puppetd no longer dies at startup if the server
    is not running.

    Fixing #977 -- the rundir is again set to 1777.

    Fixed #971 -- classes can once again be included multiple
    times.

    Added builtin support for Nagios types using
    Naginator to parse and generate the files.

0.24.1
    Updated vim filetype detection. (#900 and #963)

    Default resources like schedules no longer conflict with
    managed resources. (#965)

    Removing the ability to disable http keep-alive, since
    it didn't really work anyway and it should no longer
    be necessary.

    Refactored http keep-alive so it actually works again.
    This should be sufficient enough that we no longer need the
    ability to disable keep-alive.  There is now a central
    module responsible for managing HTTP instances, along with
    all certificates in those instances.

    Fixed a backward compatibility issue when running 0.23.x
    clients against 0.24.0 servers -- relationships would
    consistently not work. (#967)

    Closing existing http connections when opening a new one,
    and closing all connections after each run. (#961)

    Removed warning about deprecated explicit plugins mounts.

0.24.0 (misspiggy)
    Modifying the behaviour of the certdnsnames setting.  It now defaults
    to an empty string, and will only be used if it is set to something
    else.  If it is set, then the host's FQDN will also be added as
    an alias.  The default behaviour is now to add 'puppet' and
    'puppet.$domain' as DNS aliases when the name for the cert being
    signed is equal to the signing machine's name, which will only
    be the case for CA servers.  This should result in servers always
    having the alias set up and no one else, but you can still override
    the aliases if you want.

    External node support now requires that you set the 'node_terminus'
    setting to 'exec'.  See the IndirectionReference on the wiki for more
    information.

    http_enable_post_connection_check added as a configuration
    option for puppetd.  This defaults to true, which validates the server
    SSL certificate against the requested host name in new versions of ruby.
    See #896 for more information.

    Mounts no longer remount swap filesystems.

    Slightly modifying how services manage their list of paths
    (and adding documention for it).  Services now default
    to the paths specified by the provider classes.

    Removed 'type' as a valid attribute for services, since it's been
    deprecated since the creation of providers.

    Removed 'running' as a valid attribute for services, since it's
    been deprecated since February 2006.

    Added modified patch by Matt Palmer which adds a 'plugins' mount,
    fixing #891.  See PluginsInModules on the wiki for information on
    usage.

    Empty dbserver and dbpassword settings will now be ignored when
    initializing Rails connections (patch by womble).

    Configuration settings can now be blank (patch by womble).

    Added calls to endpwent/endgrent when searching for user and group IDs,
    which fixes #791.

    Obviated 'target' in interfaces, as all file paths were automatically
    calculated anyway.  The parameter is still there, but it's
    not used and just generates a warning.

    Fixing some of the problems with interface management on Red Hat.
    Puppet now uses the :netmask property and does not try to set
    the bootproto (#762).

    You now must specify an environment and you are required to specify
    the valid environments for your site. (#911) 

    Certificates now always specify a subjectAltName, but it defaults
    to '*', meaning that it doesn't require DNS names to match.  You
    can override that behaviour by specifying a value for
    'certdnsnames', which will then require that hostname as a match (#896).

    Relationship metaparams (:notify, :require, :subscribe, and
    :before) now stack when they are collecting metaparam values
    from their containers (#446).  For instance, if a resource
    inside a definition has a value set for 'require', and you call
    the definition with 'require', the resource gets both requires,
    where before it would only retain its initial value.

    Changed the behavior of --debug to include Mongrel client
    debugging information.  Mongrel output will be written to
    the terminal only, not to the puppet debug log.  This should
    help anyone working with reverse HTTP SSL proxies. (#905)

    Fixed #800 -- invalid configurations are no longer
    cached.  This was done partially by adding a relationship
    validation step once the entire configuration is created,
    but it also required the previously-mentioned changes
    to how the configuration retrieval process works.

    Removed some functionality from the Master client,
    since the local functionality has been replaced
    with the Indirector already, and rearranging how configuration
    retrieval is done to fix ordering and caching bugs.

    The node scope is now above all other scopes besides
    the 'main' scope, which should help make its variables
    visible to other classes, assuming those classes were
    not included in the node's parent.

    Replaced GRATR::Digraph with Puppet::SimpleGraph as
    the base class for Puppet's graphing.  Functionality
    should be equivalent but with dramatically better
    performance.

    The --use-nodes and --no-nodes options are now obsolete.
    Puppet automatically detects when nodes are defined, and if
    they are defined it will require that a node be found,
    else it will not look for a node nor will it fail if it
    fails to find one.

    Fixed #832. Added the '--no-daemonize' option to puppetd and
    puppetmasterd.  NOTE: The default behavior of 'verbose' and
    'debug' no longer cause puppetd and puppetmasterd to not
    daemonize.

    Added k5login type. (#759)

    Fixed CA race condition. (#693)

    Added shortname support to config.rb and refactored addargs

0.23.2
    Fixed the problem in cron jobs where environment settings
    tended to multiple. (#749)

    Collection of resources now correctly only collects exported
    resources again.  This was broken in 0.23.0. (#731)

    'gen_config' now generates a configuration with
    all parameters under a heading that matches the
    process name, rather than keeping section headings.

    Refactored how the parser and interpreter relate,
    so parsing is now effectively an atomic process (thus
    fixing #314 and #729).  This makes the interpreter less
    prone to error and less prone to show the error to the
    clients.  Note that this means that if a configuration
    fails to parse, then the previous, parseable configuration
    will be used instead, so the client will not know that
    the configuration failed to parse.

    Added support for managing interfaces, thanks to work
    by Paul Rose.

    Fixed #652, thanks to a patch by emerose; --fqdn again
    works with puppetd.

    Added an extra check to the Mongrel support so that
    Apache can be used with optional cert checking, instead
    of mandatory, thus allowing Mongrel to function as the CA.
    This is thanks to work done by Marcin Owsiany.

0.23.1 (beaker)
    You can now specify relationships to classes, which work
    exactly like relationships to defined types:
        require => Class[myclass]
    This works with qualified classes, too.

    You can now do simple queries in a collection of
    exported resources.  You still cannot do multi-condition queries,
    though. (#703)

    puppetca now exits with a non-zero code if it cannot
    find any host certificates to clean. (Patch by Dean
    Wilson.)

    Fully-qualified resources can now have defaults. (#589)

    Resource references can now be fully-qualified names,
    meaning you can list definitions with a namespace as
    dependencies.  (#468)

    Files modified using a FileType instance, as ParsedFile
    does, will now automatically get backed up to the filebucket
    named "puppet".

    Added a 'maillist' type for managing mailing lists.

    Added a 'mailalias' type for managing mail aliases.

    Added patch by Valentin Vidic that adds the '+>' syntax to
    resources, so parameter values can be added to.

    The configuration client now pulls libraries down to $libdir,
    and all autoloading is done from there with full support
    for any reloadable file, such as types and providers. (#621)
    Note that this is not backward compatible -- if you're using
    pluginsync right now, you'll need to disable it on your clients
    until you can upgrade them.

    The Rails log level can now be set via (shockingly!) the
    'rails_loglevel' parameter (#710).  Note that this isn't
    exactly the feature asked for, but I could not find a
    way to directly copy ActiveRecord's concept of an environment.

    External node sources can now return undefined classes (#687). 

    Puppet clients now have http proxy support (#701).

    The parser now throws an error when a resource reference
    is created for an unknown type.  Also, resource references
    look up defined types and translate their type accordingly. (#706)

    Hostnames can now be double quoted.

    Adding module autoloading (#596) -- you can now 'include' classes
    from modules without ever needing to specifically load them.

    Class names and node names now conflict (#620).

0.23.0
    Modified the fileserver to cache file information, so that
    each file isn't being read on every connection.  Also,
    added londo's patch from #678 to avoid reading entire files
    into memory.

    Fixed environment handling in the crontab provider (#669).

    Added patch by trombik in #572, supporting old-style
    freebsd init scripts with '.sh' endings.

    Added fink package provider (#642), as provided by 'do'.

    Marked the dpkg package provider as versionable (#647).

    Applied patches by trombik to fix FreeBSD ports (#624 and #628).

    Fixed the CA server so that it refuses to send back a certificate
    whose public key doesn't match the CSR.  Instead, it tells the
    user to run 'puppetca --clean'.

    Invalid certificates are no longer written to disk (#578).

    Added a package provider (appdmg) able to install .app packages
    on .dmg files on OS X (#641).

    Applied the patch from #667 to hopefully kill the client hanging
    problems (permanently, this time).

    Fixed functions so that they accept most other rvalues as valid values
    (#548).

    COMPATIBILITY ALERT:
    Significantly reworked external node support, in a way that's NOT
    backward-compatible:

        Only ONE node source can be used -- you can use LDAP, code, or
        an external node program, but not more than one.
    
        LDAP node support has two changes:  First, the "ldapattrs" attribute is
        now used for setting the attributes to retrieve from the server (in
        addition to required attriutes), and second, all retrieved attributes
        are set as variables in the top scope.  This means you can set attributes
        on your LDAP nodes and they will automatically appear as variables
        in your configurations.

        External node support has been completely rewritten.  These programs must
        now generate a YAML dump of a hash, with "classes" and "parameters" keys.
        The classes should be an array, and the parameters should be a hash.  The
        external node program has no support for parent nodes -- the script must
        handle that on its own.

    Reworked the database schema used to store configurations with the
    storeconfigs option.  
    
    Replaced the obsolete RRD ruby library with the maintained
    RubyRRDtool library (which requires rrdtool2) (#659).

    The Portage package provider now calls eix-update automatically
    when eix's database is absent or out of sync (#666).

    Mounts now correctly handle existing fstabs with no pass or dump values
    (#550).

    Mounts now default to 0 for pass and dump (#112).

    Added urpmi support (#592).

    Finishing up the type => provider interface work.  Basically, package
    providers now return lists of provider instances.  In the proces,
    I rewrote the interface between package types and providers, and also
    enabled prefetching on all packages.  This should significantly speed
    up most package operations.

    Hopefully fixing the file descriptor/open port problems, with patches
    from Valentin Vidic.

    Significantly reworked the type => provider interface with respect to
    listing existing provider instances.  The class method on both
    class heirarchies has been renamed to 'instances', to start.  Providers
    are now expected to return provider instances, instead of creating
    resources, and the resource's 'instances' method is expected to
    find the matching resource, if any, and set the resource's
    provider appropriately.  This *significantly* reduces the reliance on
    effectively global state (resource references in the resource classes).
    This global state will go away soon.

    Along with this change, the 'prefetch' class method on providers now
    accepts the list of resources for prefetching.  This again reduces
    reliance on global state, and makes the execution path much easier
    to follow.

    Fixed #532 -- reparsing config files now longer throws an exception.

    Added some warnings and logs to the service type so
    users will be encouraged to specify either "ensure"
    or "enabled" and added debugging to indicate why
    restarting is skipped when it is.

    Changed the location of the classes.txt to the state
    directory.

    Added better error reporting on unmatched brackets.

    Moved puppetd and puppetmasterd to sbin in svn and fixed install.rb
    to copy them into sbin on the local system appropriately.  (#323)

    Added a splay option (#501).  It's disabled when running under
    --test in puppetd.  The value is random but cached.  It defaults
    to the runinterval but can be tuned with --splaylimit

    Changing the notify type so that it always uses
    the loglevel.

    Fixing #568 - nodes can inherit from quoted node names.

    Tags (and thus definitions and classes) can now be a single
    character. (#566)

    Added an 'undef' keyword (#629), which will evaluate to ""
    within strings but when used as a resource parameter value
    will cause that parameter to be evaluated as undefined.

    Changed the topological sort algorithm (#507) so it will always
    fail on cycles.

    Added a 'dynamicfacts' configuration option; any facts in that
    comma-separated list will be ignored when comparing facts to 
    see if they have changed and thus whether a recompile is necessary.

    Renamed some poorly named internal variables:
        @models in providers are now either @resource or
        @resource_type (#605).

        @children is no longer used except by components (#606).

        @parent is now @resource within parameters (#607).

    The old variables are still set for backward compatibility.

    Significantly reworking configuration parsing.  Executables all now
    look for 'puppet.conf' (#206), although they will parse the old-style
    configuration files if they are present, although they throw a deprecation
    warning.  Also, file parameters (owner, mode, group) are now set on the
    same line as the parameter, in brackets. (#422)

    Added transaction summaries (available with the --summarize option),
    useful for getting a quick idea of what happened in a transaction.
    Currently only useful on the client or with the puppet interpreter.

    Changed the interal workings for retrieve and removed the :is attribute
    from Property.  The retrieve methods now return the current value of
    the property for the system.

    Removed acts_as_taggable from the rails models.

0.22.4
    Execs now autorequire the user they run as, as long as the user
    is specified by name. (#430)

    Files on the local machine but not on the remote server during
    a source copy are now purged if purge => true. (#594)

    Providers can now specify that some commands are optional (#585).
    Also, the 'command' method returns nil on missing commands,
    rather than throwing an error, so the presence of commands
    be tested.

    The 'useradd' provider for Users can now manage passwords.
    No other providers can, at this point.

    Parameters can now declare a dependency on specific
    features, and parameters that require missing features
    will not be instantiated.  This is most useful for
    properties.

    FileParsing classes can now use instance_eval to add
    many methods at once to a record type.

    Modules no longer return directories in the list of found
    manifests (#588).

    The crontab provider now defaults to root when there is no
    USER set in the environment.

    Puppetd once again correctly responds to HUP.

    Added a syntax for referring to variables defined in
    other classes (e.g., $puppet::server).

    STDIN, STDOUT, STDERR are now redirected to /dev/null in
    service providers descending from base.

    Certificates are now valid starting one day before they are
    created, to help handle small amounts of clock skew.

    Files are no longer considered out of sync if some properties
    are out of sync but they have no properties that can create
    the file.

0.22.3
    Fixed backward compatibility for logs and metrics from older clients.

    Fixed the location of the authconfig parameters so there aren't
    loading order issues.

    Enabling attribute validation on the providers that subclass
    'nameservice', so we can verify that an integer is passed to
    UID and GID.

    Added a stand-alone filebucket client, named 'filebucket'.

    Fixed the new nested paths for filebuckets; the entire md5 sum was
    not being stored.

    Fixing #553; -M is no longer added when home directories are being
    managed on Red Hat.

0.22.2 (grover)
    Users can now manage their home directories, using the managehome
    parameter, partially using patches provided by Tim Stoop and
    Matt Palmer. (#432)

    Added 'ralsh' (formerly x2puppet) to the svn tree.  When possible it
    should be added to the packages.

    The 'notify' type now defaults to its message being the same as its name.

    Reopening $stdin to read from /dev/null during execution, in hopes that
    init scripts will stop hanging.

    Changed the 'servername' fact set on the server to use the server's fqdn,
    instead of the short-name.

    Changing the location of the configuration cache.  It now defaults to being
    in the state directory, rather than in the configuration directory.

    All parameter instances are stored in a single @parameters instance variable
    hash within resource type instances.  We used to use separate hashes for
    each parameter type.

    Added the concept of provider features.  Eventually these should be able
    to express the full range of provider functionality, but for now they can
    test a provider to see what methods it has set and determine what features it
    provides as a result.  These features are integrated into the doc generation
    system so that you get feature documentation automatically.

    Switched apt/aptitide to using "apt-cache policy" instead of "apt-cache showpkg"
    for determining the latest available version. (#487)

    FileBuckets now use a deeply nested structure for storing files, so
    you do not end up with hundreds or thousands of files in the same
    directory. (#447)

    Facts are now cached in the state file, and when they change the configuration
    is always recompiled. (#519)

    Added 'ignoreimport' setting for use in commit hooks.  This causes the
    parser to ignore import statements so a single file can be parse-checked.  (#544)

    Import statements can now specify multiple comma-separated arguments.

    Definitions now support both 'name' and 'title', just like any other
    resource type. (#539)

    Added a generate() command, which sets values to the result of an external
    command. (#541)

    Added a file() command to read in files with no interpolation.  The first
    found file has its content returned.

    puppetd now exits if no cert is present in onetime mode. (#533)

    The client configuration cache can be safely removed and the client
    will correctly realize the client is not in sync.

    Resources can now be freely deleted, thus fixing many problems introduced
    when deletion of required resources was forbidden when purging was introduced.
    Only resources being purged will not be deleted.

    Facts and plugins now download even in noop mode (#540).

    Resources in noop mode now log when they would have responded to an event (#542).

    Refactored cron support entirely.  Cron now uses providers, and there
    is a single 'crontab' provider that handles user crontabs.  While this
    refactor does not include providers for /etc/crontab or cron.d, it should
    now be straightforward to write those providers.

    Changed the parameter sorting so that the provider parameter comes
    right after name, so the provider is available when the other parameters
    and properties are being created.

    Redid some of the internals of the ParsedFile provider base class.
    It now passes a FileRecord around instead of a hash.

    Fixing a bug related to link recursion that caused link directories
    to always be considered out of sync.

    The bind address for puppetmasterd can now be specified with 
    --bindaddress.

    Added (probably experimental) mongrel support.  At this point you're
    still responsible for starting each individual process, and you have to
    set up a proxy in front of it.

    Redesigned the 'network' tree to support multiple web servers, including
    refactoring most of the structural code so it's much clearer and more
    reusable now.

    Set up the CA client to default to ca_server and ca_port, so you can
    easily run a separate CA.

    Supporting hosts with no domain name, thanks to a patch from
    Dennis Jacobfeuerborn.

    Added an 'ignorecache' option to tell puppetd to force a recompile, thanks to
    a patch by Chris McEniry.

    Made up2date the default for RHEL < 4 and yum the default for the rest.

    The yum provider now supports versions.

    Case statements correctly match when multiple values are provided,
    thanks to a patch by David Schmitt.

    Functions can now be called with no arguments.

    String escapes parse correctly in all cases now, thanks to a patch by
    cstorey.

    Subclasses again search parent classes for defaults.

    You can now purge apt and dpkg packages.

    When doing file recursion, 'ensure' only affects the top-level directory.

    States have been renamed to Properties.

0.22.1 (kermit) -- Mostly a bugfix release
    Compile times now persist between restarts of puppetd.

    Timeouts have been added to many parts of Puppet, reducing the likelihood
    if it hanging forever on broken scripts or servers.

    All of the documentation and recipes have been moved to the wiki by Peter
    Abrahamsen and Ben Kite has moved the FAQ to the wiki.

    Explicit relationships now override automatic relationships, allowing you
    to manually specify deletion order when removing resources.

    Resources with dependencies can now be deleted as long as all of their
    dependencies are also being deleted.

    Namespaces for both classes and definitions now work much more consistently.
    You should now be able to specify a class or definition with a namespace
    everywhere you would normally expect to be able to specify one without.

    Downcasing of facts can be selectively disabled.

    Cyclic dependency graphs are now checked for and forbidden.

    The netinfo mounts provider was commented out, because it really doesn't
    work at all.  Stupid NetInfo stores mount information with the device as
    the key, which doesn't work with my current NetInfo code.

    Otherwise, lots and lots of bugfixes.  Check the tickets associated with the
    'kermit' milestone.

0.22.0
    Integrated the GRATR graph library into Puppet, for handling resource
    relationships.

    Lots of bug-fixes (see bugs tickets associated with the 'minor' milestone).

    Added new 'resources' metatype, which currently only includes the ability
    to purge unmanaged resources.

    Added better ability to generate new resource objects during transactions
    (using 'generate' and 'eval_generate' methods).

    Rewrote all Rails support with a much better database design.  Export/collect
    now works, although the database is incompatible with previous versions.

    Removed downcasing of facts and made most of the language case-insensitive.

    Added support for printing the graphs built during transactions.

    Reworked how paths are built for logging.

    Switched all providers to directly executing commands instead of going through
    a subshell, which removes the need to quote or escape arguments.

0.20.1
    Mostly a bug-fix release, with the most important fix being the
    multiple-definition error.

    Completely rewrote the ParsedFile system; each provider is now much
    shorter and much more maintainable.  However, fundamental problems
    were found with the 'port' type, so it was disabled.  Also, added
    a NetInfo provider for 'host' and an experimental NetInfo provider
    for 'mount'.

    Made the RRDGraph report *much* better and added reference
    generation for reports and functions.

0.20.0
    Significantly refactored the parser.  Resource overrides now consistently
    work anywhere in a class hierarchy.

    The language was also modified somewhat.  The previous export/collect syntax
    is now used for handling virtual objects, and export/collect (which is still
    experimental) now uses double sigils (@@ and <<| |>>).

    Resource references (e.g., File["/etc/passwd"]) now have to be capitalized,
    in fitting in with capitalizing type operations.

    As usual, lots of other smaller fixes, but most of the work was in the language.

0.19.3
    Fixing a bug in server/master.rb that causes the hostname
    not to be available in locally-executed manifests.

0.19.2
    Fixing a few smaller bugs, notably in the reports system.

    Refreshed objects now generate an event, which can result in further
    refreshes of other objects.

0.19.1
    Fixing two critical bugs:  User management works again and cron jobs are
    no longer added to all user accounts.

0.19.0
    Added provider support.

    Added support for %h, %H, and %d expansion in fileserver.conf.

    Added Certificate Revocation support.

    Made dynamic loading pervasive -- nearly every aspect of Puppet will now
    automatically load new instances (e.g., types, providers, and reports).

    Added support for automatic distribution of facts and plugins (custom types).

0.18.4
    Another bug-fix release.  The most import bug fixed is that
    cronjobs again work even with initially empty crontabs.

0.18.3
    Mostly a bug-fix release; fixed small bugs in the functionality added in
    0.18.2.

0.18.2
    Added templating support.

    Added reporting.

    Added gem and blastwave packaging support.

0.18.1
    Added signal handlers for HUP, so both client and server deal correctly with it.

    Added signal handler for USR1, which triggers a run on the client.

    As usual, fixed many bugs.

    Significant fixes to puppetrun -- it should behave much more correctly now.

    Added "fail" function which throws a syntax error if it's encountered.

    Added plugin downloading from the central server to the client.  It must be
    enabled with --pluginsync.

    Added support for FreeBSD's special "@daily" cron schedules.

    Correctly handling spaces in file sources.

    Moved documentation into svn tree.
    
0.18.0
    Added support for a "default" node.

    When multiple nodes are specified, they must now be comma-separated (this
    introduces a language incompatibility).

    Failed dependencies cause dependent objects within the same transaction
    not to run.

    Many updates to puppetrun

    Many bug fixes

    Function names are no longer reserved words.

    Links can now replace files.

0.17.2
    Added "puppetrun" application and associated runner server and client classes.

    Fixed cron support so it better supports valid values and environment settings.

0.17.1
    Fixing a bug requiring rails on all Debian boxes

    Fixing a couple of other small bugs

0.17.0
    Adding ActiveRecord integration on the server

    Adding export/collect functionality

    Fixing many bugs

0.16.5
    Fixing a critical bug in importing classes from other files

    Fixing nodename handling to actually allow dashes

0.16.4
    Fixing a critical bug in puppetd when acquiring a certificate for the first
    time

0.16.3
    Some significant bug fixes

    Modified puppetd so that it can now function as an agent independent
    of a puppetmasterd process, e.g., using the PuppetShow web application.

0.16.2
    Modified some of the AST classes so that class names, definition names, and
    node names are all set within the code being evaluated, so 'tagged(name)' returns
    true while evaluating 'name', for instance.

    Added '--clean' argument to puppetca to remove all traces of a given
    client.

0.16.1
    Added 'tagged' and 'defined' functions.

    Moved all functions to a general framework that makes it very easy to add new
    functions.

0.16.0
    Added 'tag' keyword/function.

    Added FreeBSD Ports support

    Added 'pelement' server for sending or receiving Puppet objects, although
    none of the executables use it yet.

0.15.3
    Fixed many bugs in :exec, including adding support for arrays of checks

    Added autoloading for types and service variants (e.g., you can now
    just create a new type in the appropriate location and use it in Puppet,
    without modifying the core Puppet libs).

0.15.2
    Added darwinport, Apple .pkg, and freebsd package types
    Added 'mount type
    Host facts are now set at the top scope (Bug #103)
    Added -e (inline exection) flag to 'puppet' executable
    Many small bug fixes

0.15.1
    Fixed 'yum' installs so that they successfully upgrade packages.
    Fixed puppetmasterd.conf file so group settings take.

0.15.0
    Upped the minor release because the File server is incompatible with 0.14,
        because it now handles links.

    The 'symlink' type is deprecated (but still present), in favor of using
        files with the 'target' parameter.

    Unset variables no longer throw an error, they just return an empty string

    You can now specify tags to restrict which objects run during a given run.

    You can also specify to skip running against the cached copy when there's
    a failure, which is useful for testing new configurations.

    RPMs and Sun packages can now install, as long as they specify a package
        location, and they'll automatically upgrade if you point them to a new
        file with an upgrade.
    Multiple bug fixes.


0.14.1
    Fixed a couple of small logging bugs
    Fixed a bug with handling group ownership of links

0.14.0
    Added some ability to selectively manage symlinks when doing file management
    Many bug fixes
    Variables can now be used as the test values in case statements and selectors
    Bumping a minor release number because 0.13.4 introduced a protocol
        incompatibility and should have had a minor rev bump

0.13.6
    Many, many small bug fixes
    FreeBSD user/group support has been added
    The configuration system has been rewritten so that daemons can now generate
        and repair the files and directories they need. (Fixed bug #68.)
    Fixed the element override issues; now only subclasses can override values.

0.13.5
    Fixed packages so types can be specified
    Added 'enable' state to services, although it does not work everywhere yet

0.13.4
    A few important bug fixes, mostly in the parser.

0.13.3
    Changed transactions to be one-stage instead of two
    Changed all types to use self[:name] instead of self.name, to support
        the symbolic naming implemented in 0.13.1

0.13.2
    Changed package[answerfile] to package[adminfile], and added package[responsefile]
    Fixed a bunch of internal functions to behave more consistently and usefully

0.13.1
    Fixed RPM spec files to create puppet user and group (lutter)
    Fixed crontab reading and writing (luke)
    Added symbolic naming in the language (luke)

0.13.0
    Added support for configuration files.
    Even more bug fixes, including the infamous 'frozen object' bug, which was a
        problem with 'waitforcert'.
    David Lutterkort got RPM into good shape.

0.12.0
    Added Scheduling, and many bug fixes, of course.

0.11.2
    Fixed bugs related to specifying arrays of requirements
    Fixed a key bug in retrieving checksums
    Fixed lots of usability bugs
    Added 'fail' methods that automatically add file and line info when possible,
    and converted many errors to use that method

0.11.1
    Fixed bug with recursive copying with 'ignore' set.
    Added OpenBSD package support.

0.11.0
    Added 'ensure' state to many elements.
    Modified puppetdoc to correctly handle indentation and such.
    Significantly rewrote much of the builtin documentation to take advantage
        of the new features in puppetdoc, including many examples.

0.10.2
    Added SMF support
    Added autorequire functionality, with specific support for exec and file
        Exec elements autorequire any mentioned files, including the scripts,
        along with their CWDs.
        Files autorequire any parent directories.
    Added 'alias' metaparam.
    Fixed dependencies so they don't depend on file order.

0.10.1
    Added Solaris package support and changed puppetmasterd to run as
    a non-root user.

0.10.0
    Significant refactoring of how types, states, and parameters work, including
    breaking out parameters into a separate class.  This refactoring did not
    introduce much new functionality, but made extension of Puppet significantly
    easier

    Also, fixed the bug with 'waitforcert' in puppetd.

0.9.4
    Small fix to wrap the StatusServer class in the checks for required classes.
    
0.9.3
    Fixed some significant bugs in cron job management.

0.9.2
    Second Public Beta

0.9.0
    First Public Beta<|MERGE_RESOLUTION|>--- conflicted
+++ resolved
@@ -1,13 +1,10 @@
-<<<<<<< HEAD
+    Adding support for settings within the existing Facter provider confines.
+
     Moving all confine code out of the Provider class, and fixing #1197. 
     Created a Confiner module for the Provider class methods, enhanced 
     the interface between it and the Confine class to make sure binary 
     paths are searched for fresh each time.
-    
-=======
-    Adding support for settings within the existing Facter provider confines.
-
->>>>>>> 4434072c
+
     Modified the 'factpath' setting to automatically configure
     Facter to load facts there if a new enough version of
     Facter is used.
