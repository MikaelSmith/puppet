<<<<<<< HEAD
0.25.?
    Fixing #1168 for REST -- all ssl classes downcase their names.
    This is a much cleaner fix than the xmlrpc version, thankfully. :)

    Added a boolean 'crl' default value.  Now we have a location for
    the CA CRL and the host CRL, and then a setting for configuring
    whether we should even use a CRL.  This way we aren't trying to
    set file paths to 'false' to disable the CRL.
=======
0.24.x
    Fixed #1710 - Spurious output in test run

    Fixed #1667 - Documentation should specify natural language regexs, not Regexp objects

    Fixed #1692 - k5login fails to set mode when file is created

    Fixed #1660 - Added specific recurse values for tidy

    Fixed #1698 - All logs should now show up in the reports

    Fixed #1661 - Type reference: tidy should specify manditory parameters

    Fixed #1104 - Classes and nodes should set $name variables

    Updated Red Hat spec file for 0.24.6

    Removed conf/debian directory - Debian packaging information 
    now maintained downstream
>>>>>>> f0635179

0.24.6
    Adding support to the user type for: profiles, auths, project, 
    key/value pairs (extension to Solaris RBAC support added in
    0.24.6)

    Fixed #1662 - Configuration Reference still references 'section'

    Fixed #1460 - enhance redhat puppetmaster init.d script to easy start puppetmaster as a mongrel cluster

    Fixed #1663 - Regression relating to facter fact naming from 0.24.5

    Fixed #1655 - Provider::Confine::Variable tests are broken

    Fixed #1646 - service puppet status does not work as non-root 
    on redhat system

    Fixed #1649 - Updated OSX package cleanup
  
    Fixed #1647 - puppetdoc -r providers now working again

    Fixed #1639 - uninitialized constant Puppet::Type::User::ProviderUseradd

    Fixed #1637 - With an inexistant (global) templatedir, modules 
    can't access their templates

    Fixed #1202 - Collection attribute matching doesn't parse arrays

    Fixed #1473 - Puppetd stops with error after puppetmasterd 
    is unavailable

    Fixed #1354 - yum provider problems with RHEL 3

    Fixed #1633 - Added support for --detailed-exits to bin/puppet

    Fixed #381 - Allow Allow multiple overrides in one statement

    Fixing #947 - pluginsync no longer fails poorly when no plugins exist

    Fixed #981 - Removed 'Adding aliases' info message
    
    Fixing #1089 - Log messages are now tagged with the log level,
    making it easier to match messages in the 'tagmail' report.
    
    Fixing #1098 - Multiline strings now correctly increment the line count

    Fixing #1614 - Environments no longer have to be listed out

    Fixed #1628 - Changed node search to use certname rather than Facter 
    hostname
    
    Fixed #1613 - The client environment will be substituted when looking 
    up settings.

    Updated puppet binary documentation 

    Feature #1624 - Added RBAC roles to solaris user provider

    Fixed #1586 - Specifying "fully qualified" package names in Gentoo

    Fixed #1620 - Add 'sles' to Puppet confines when 'suse' is used

    Fixed #1585 - Allow complex 'if' and variable expressions

    Fixed #1564 - Saving File#checksum to state.yaml broken

    Fixed #1603 - Added support for running Puppet inside a Rack application
    (mod_rails) with Passenger and Apache

    Fixed #1596 - Deploying file resources with ++ generates error

    Modified the group and zone resource types to no longer call
    'currentpropvalues' as a means of setting all values to absent.
    There should be no behaviour change from this change.

    Modified the behaviour of resource-level 'retrieve' -- it only
    calls 'retrieve' on each property if the resource exists.

    Fixed #1622 - Users and their groups should again add in one transaction

    Fixed #791 - You should now be able to create and find a user/group in one transaction.

    Fixed #1610 - Raise "Filebucketed" messages to Notice priority
    
    FIxed #1530 - ssh_authorized_keys provider does not crash anymore on SSH type 1 keys

    Added a number of confines to package providers

    Fixed #1609 - Added confines for the Gentoo, FreeBSD and 
    SMF (Solaris) service providers 

    Fixed #1608 - Added ubuntu to defaultfor for apt provider

    Fixed #1607 - Added ubuntu to defaultfor for Debian service
    provider

    Fixed #1045 - Multiple metaparams all get added to resources.
    
    Fixed #1472 -- defined, exported resources in the current compile 
    now get expanded correctly.

    Fixed #1595 - Internally, Property#retrieve is no longer called
    when no 'should' value is available for a resource.

    Fixed #1588 - Fixed puppetca --clean --all 

    Fixed #1584 - Added support for appended variables

    Fixed #1554 - Added support for multiple template directories

    Fixed #1500 - puppetrun not working

    Fixed #1579 and #1580 - errors in the Puppet RPM spec file

    Fixed #1572 -- file purging now fails if remote sources do not exist.
    
    Fixed #1521 -- ldap user and password are now used with the default connection.

    Fixed issues with file descriptors leaking into subprocesses

    Fixed #1568 - createpackage.sh

    Fixed #1571 - Puppet::Util::binary returns incorrect results

    Fixed #1553 - Puppet and Facter cannot both install the plist module into two different locations

    Adjusted hpuxuseradd user provider to confine to HP-UX and fixed HP-UX user provider path regression

    Fixed debug messages in package type - thanks to Todd Zullinger for this fix
    
    Fixed #1566 - changed password property of the user type

    Fixed debug messages in package type

    Updated Red Hat spec file

    Fixes #1455 - Adds HP-UX support for user type

    Fixes #1551 puppetmaster.freshness xmlrpc call returns incorrect type

    Fixes #1554 - Fix exception for undefined hostname

    Fixed #1533 - changed permissions for man directory

    Added daemontools and runit providers for service type

    Added simple rake task for running unit tests

    Added spec Rake task

    Fixed #1526 - Fixed leak in template

    Fixed #1506 - Removed storeconfig duplicate indexes
    
    Fixed #1457 - case insensitive match for error
    
    Fixed #1488 - Moved individual functions out of functions.rb into 
    lib/puppet/parser/functions directory.  New functions should be create     in this directory.

    Fixed #1508 - Added HP-UX package provider

    Fixed #1502 - Fixed poor stored configuration performance

    Fixed #1510 - Storeconfiguration fixed for Rails 2.1

    Add the -P/--ping option to puppetrun, fixes #1501

    Fixed #1394 - Added stored configuration clearing script to /ext
    
    Fixed #1442 - replaced use of Facter for report titling with certname

    Fixed $1456 - add proxy configuration capability to yum repo

    Fixed #1457 - removed confine warning

    A working script to create an OS X pkg out of the Puppet repository

    Fixed #1441 - Updated console colours

    Expose all puppet variables as instance member variables of the template wrapper.
    This helps resolve redmine #1427, by providing a safe mechanism to access variables.
    
     * Implement Puppet::Parser::Scope#to_hash, which returns a hash containing all the
       variable bindings in the current and, optionally, parent scope.
     * Use that to set instance member variables into Puppet::Parser::Templatewrapper
     * Report the time taken for variable binding at debug level, to help identify any
       performance regression that is encountered in the real world.
     * Rename the @scope and @file members of the template wrapper, to avoid clashing
       with a scope variable exposed within puppet.

    Ensure that we consistently use either string #{} interpolation or String.%
    interpolation, not both, to avoid issues where a #{} interpolated value
    contains a % character.

    Feature #1476: Allow specification of --bindir --sbindir --sitelibdir --mandir --destdir 
    in installation
    
    Added feature #1241 : Improve performance of group lookups

    Fixed bug #1448: Puppet CA incorrectly writes out all certs to inventory .txt on each 
    certificate signing

    Fixing puppetlast to make it work with 0.24.5 / 0.25.  Made puppetlast work on 0.24.5 
    by using the YAML indirector
 
0.24.5
    You can now select the encoding format when transferring the catalog,
    with 'yaml' still being the default but 'marshal' being an option.
    This is because testing has shown drastic performance differences
    between the two, with up to 70% of compile time being spent
    in YAML code.  Use the 'catalog_format' setting to choose your format,
    and the setting must be set on the client.

    Fixed #1431 - Provider confines must now specify similar tests in one call.
    I.e., you can't do confine :operatingsystem => %w{a b} and then
    confine :operatingsystem => %w{b c}; you'd need to do them in one command.
    This now-obsolete behaviour does not seem to be used anywhere.
    The fix for #1431 is actually just removing the tests that exposed
    this change; the change happened when I refactored how confines work.

    Removed faulty interface type

    Updated /spec/unit/rails.rb test

    Fix #1426 - services on redhat are restarted again and status is 
    called from the Red Hat provider

    Fixed #1414 - Return code from waitpid now right shifted 8 bits

    Fixed #174 - a native type type for managing ssh authorized_keys 
    files is available.

    Further moves from the examples directory and ext directory

    Fixed #1397 One line fix, fail instead of log

    Moved debian to conf and updated examples directory

    Fixed #1368 - updated Red Hat init scripts
 
    Added message referencing ReductiveLabs build library

    Fixed #1396 - Added sha1 function from DavidS to core
    
    Fixed #1399 - the ldap user provider now knows it can manage
    passwords.
    
    Fixed #1272 - if you provide a group name as the gid to an ldap
    user, the name will be converted to a gid.  Note that this only
    looks up ldap groups, at this point; if you want to set an ldap
    user's primary group to a local group, you have to specify the GID.

    Fixed #1226 - gems can now specify source repositories.

    Fixed #1232 - the rundir no longer specifies a user/group,
    and there are now client- and server-specific yaml directories.

    Fixed 1240 - puppet will function more like puppetd if graphing
    or reporting are enabled.
    
    Fixed #1231 - Exceptions during initialization should now be clearer.

    Fixed #1006 - puppetrun --class works again.  I added the class
    membership testing to the Ldap node terminus, and added tests,
    so it shouldn't break again.

    Fixed #1114 - Facts in plugin directories should now be autoloaded,
    as long as you're using Facter 1.5.

    Removed support for the 'node_name' setting in LDAP and external node lookups.
    Fixed #1195 - Updated Gentoo init scripts

    Fixed #1367 - Updated Rakefile for new daily builds

    Fixed #1370 - removed test/util/loadedfile.rb tests
    
    Fixed #1221 - aliases to titles now work for resources.
    
    Fixed #1012 - templates in the templatedir are preferred to module templates.

    Fixed #707 - special '@reboot'-style cron jobs work again.

    Fixed #1360 - allowdupe works on groups again.

    Fixed #1369 - the init service provider now supports HP-UX.

    Removed support for the 'node_name' setting in LDAP and external node 
    lookups.

    Also removed support for 'default' nodes in external nodes.
    LDAP nodes now use the certificate name, the short name, and 'default',
    but external nodes just use the certificate name and any custom terminus
    types will use just the certificate name.
    
    Fixing #1168 (for 0.24.x) -- automatically downcasing the fqdn.
    Also requiring that passed in certnames be downcased; the setting
    system isn't currently flexible enough to automatically downcase
    it for the user.

    Adding a ResourceTemplate class for using templates directly
    within resources (i.e., client-side templates).  This would really
    only be used for composite resources that pass the results of the
    template on to generated resources.

    Exporting or collecting resources no longer raises an exception
    when no storeconfigs is enabled, it just produces a warning.

    Always using the cert name to store yaml files, which fixes #1178.
    The Master handler previously provided the support for the :node_name
    setting, and that functionality has now been moved into the Node
    class.  At the same time, the names to search through have been
    changed somewhat:  Previously, the certificate name and the 
    hostname were both used for searching, but now, the cert name
    is always searched first (unless node_name == facter), but only
    the Facter hostname, domain, and fqdn are used otherwise.  We no
    longer split the cert name, only the hostname/domain/fqdn.

    Fixing transaction support for prefetching generated resources.

    Adding support for settings within the existing Facter provider confines.

    Moving all confine code out of the Provider class, and fixing #1197. 
    Created a Confiner module for the Provider class methods, enhanced 
    the interface between it and the Confine class to make sure binary 
    paths are searched for fresh each time.

    Modified the 'factpath' setting to automatically configure
    Facter to load facts there if a new enough version of
    Facter is used.

    Crontab provider: fix a parse error when a line begins with a space 
    character (fixes #1216)

    Instead of deleting the init scripts (with --del) we should simply 
    disable it with chkconfig service off, and respectfully do the same 
    for enable => true;
 
    Added ldap providers for users and groups.

    Added support for the --all option to puppetca --clean.  If
    puppetca --clean --all is issued then all client certificates
    are removed.
 
    Resources now return the 'should' value for properties from
    the [] accessor method (they previously threw an exception when
    this method was used with properties).  This shouldn't have any
    affect functionally; it just makes the method equivalent to 'should'
    for properties, but it works for all attribute types now.

    Modified the 'master' handler to use the Catalog class to
    compile node configurations, rather than using the Configuration
    handler, which was never used directly.  I removed the Configuration
    handler as a result.

    Modified the 'master' handler (responsible for sending configurations
    to clients) to always return Time.now as its compile date, so
    configurations will always get recompiled.

    Fixed #1184 -- definitions now autoload correctly all of the time.

    Removed the code from the client that tries to avoid recompiling
    the catalog. The client will now always recompile, assuming it
    can reach the server.  It will still use the cached config if
    there's a failure.

    Fixing #1173 -- classes and definitions can now have the same
    name as a directory with no failures.

    Saving new facts now expires any cached node information.

    Switching how caching is handled, so that objects now all
    have an expiration date associated with them.  This makes it
    much easier to know whether a given cached object should be used
    or if it should be regenerated.

    Changing the default environment to production.

0.24.4
    Pass source to pkg_add via the PKG_PATH environment variable if
    it ends in a '/' indicating it is a directory. Allows pkg_add
    to resolve dependancies, and make it possible to specify packages
    without version numbers.

    Fixing #571 -- provider suitability is now checked at resource
    evaluation time, rather than resource instantiation time.  This
    means that you don't catch your "errors" as early, but it also
    means you should be able to realistically configure a whole host
    in one run.

    Moved the configuration of the Node cache to the puppetmasterd
    executable, since it otherwise causes caches to be used in all
    cases, which we don't want (e.g., bin/puppet was using them).

    Ported #198 man page creation functionality to 0.24.x branch and
    added man pages and man page creation logic to install.rb.  The
    man pages are stored in man/man8 and will install to config::CONFIG
    mandir/man8.

    Fixing #1138 -- the yamldir is automatically created by the
    server now that it's in the :puppetmasterd section rather than
    a separate :yaml section.

    Disabling http keep-alive as a means of preventing #1010.
    There is now a constant in Puppet::Network::HttpPool that will
    disable or enable this feature, but note that we determined
    that it can cause corruption, especially in file serving (but
    it's client-side corruption).

    Applying patch by Ryan McBride to fix OpenBSD package 
    matching.  The actual problem was caused by the fix to #1001.

    Found all instances of methods where split() is used without
    any local variables and added a local variable -- see
    http://snurl.com/21zf8.  My own testing showed that this
    caused memory growth to level off at a reasonable level.
    Note that the link above says the problem is only with class
    methods, but my own testing showed that it's any method that
    meets these criteria.  This is not a functional change, but
    should hopefully be the last nail in the coffin of #1131.

    Found an array that leaked pretty quickly between reparsing
    files, thanks to work by Adam Jacob and Arjuna Christenson
    (the finding, not the leak).  I'm going to act like this
    fixes #1131, at least for now, but I doubt it does,
    since that shows general memory growth over time, whereas
    the leak here should go away as soon as files are reparsed
    (because the parser is holding the reference to the leaking
    array).

    Fixed #1147: Cached nodes are correctly considered out of
    date if the node facts have been updated (thus causing
    node facts to again be available in manifests, for those
    cases where they were not).

    Fixed #1137: The certificate name is correctly being added
    to the facts hash.

    Fixed #1136: Verbose and Debug no longer clobber each other.

    Hopefully *finally* fixed the "already being managed" problem
    (#1036).  The problem only cropped up if there was a failure
    when trying to manage the system -- this would cause the
    setting-based resources not to get cleaned up.

0.24.3
    Modified the ldap node terminus to also use the facts version
    as the version for a node, which should similarly encourage the
    use of the yaml cache.  (Related to #1130)

    Caching node information in yaml (I figured caching in memory will
    cause ever-larger memory growth), and changing the external node
    terminus to use the version of the facts as their version.  This
    will usually result in the cached node information being used,
    instead of always hitting the external node app during file
    serving. Note that if the facts aren't changed by the client,
    then this will result in the cached node being used, but at this
    point, the client always updates its facts.  (#1130)

    Fixing #1132 -- host names can now have dashes anywhere.
    (Patch by freiheit.)

    Fixing #1118 -- downloading plugins and facts now ignores noop.
    Note that this changes the behaviour a bit -- the resource's
    noop setting always beats the global setting (previously,
    whichever was true would win).

    The change in checksums from 'timestamp' to 'mtime' no longer
    result in updates on every run (#1116).

    Aliases again work in relationships (#1094).

    The CA serial file will no longer ever be owned by
    root (#1041).

    Fixing the rest of #1113: External node commands can specify
    an environment and Puppet will now use it.

    Partially fixing #1113: LDAP nodes now support environments,
    and the schema has been updated accordingly.

    Always duplicating resource defaults in the parser, so that
    stacked metaparameter values do not result in all resources
    that receive a given default also getting those stacked
    values.

0.24.2
    Fixing #1062 by moving the yamldir setting to its own yaml
    section.  This should keep the yamldir from being created
    on clients.

    Fixed #1047 -- Puppet's parser no longer changes the order
    in which statements are evaluated, which means that case
    statements can now set variables that are used by other
    variables.

    Fixed #1063 -- the master correctly logs syntax errors when
    reparsing during a single run.

    Removed the loglevels from the valid values for `logoutput`
    in the Exec resource type -- the log levels are specified
    using the `loglevel` parameter, not `logoutput`.  This never
    worked, or at least hasn`t for ages, and now the docs are
    just correct.

    Somewhat refactored fileserving so that it no longer caches
    any objects, nor does it use Puppet's RAL resources.  In the
    process, I fixed #894 (you can now copy links) and refactored
    other classes as necessary.  Mostly it was fixing tests.

    Hopefully partially fixed #1010 -- clients should now fail
    to install files whose checksums do not match the checksum
    from the server.

    Fixed #1018 -- resources now have their namevars added as
    aliases in the resource catalog, just like they were added
    in the resource classes.

    Fixed #1037 -- remote unreadable files no longer have the
    permission denied exceptions caught, thus forbidding them
    from being replaced with 'nil'.

    The environment is now available as a variable in the manifests.

    Fixed #1043 -- autoloading now searches the plugins directory
    in each module, in addition to the lib directory.  The 'lib'
    directory is also deprecated, but supported for now to give
    people a chance to convert.

    Fixed #1003 -- Applying DavidS's patch to fix searching for
    tags in sql.

    Fixed #992 -- Puppet is now compatible with gems 1.0.1.

    Fixed #968 again, this time with tests -- parseonly works,
    including not compiling the configurations, and also storeconfigs
    is no longer required during parse-testing.

    Fixed #1021 -- the problem was that my method of determining
    the in-degree sometimes resulted in a lower number than the
    number of in-edges.

    Fixed #997 -- virtual defined types are no longer evaluated.
    NOTE: This introduces a behaviour change, in that you previously
    could realize a resource within a virtual defined resource, and now
    you must realize the entire defined resource, rather than just
    the contained resource.

    Fixed #1030 - class and definition evaluation has been significantly
    refactored, fixing this problem and making the whole interplay
    between the classes, definitions, and nodes, and the Compile class much
    cleaner.

    Exec resources must now have unique names, although the commands can still
    be duplicated.  This is easily accomplished by just specifying a unique
    name with whatever (unique or otherwise) command you need.

    Fixed #989 -- missing CRL files are correctly ignored, and the
    value should be set to 'false' to explicitly not look for these
    files.

    Fixed #1017 -- environment-specific modulepath is no longer ignored.

    Fixing #794 -- consolidating the gentoo configuration files.

    Fixing #976 -- both the full name of qualified classes and
    the class parts are now added as tags.  I've also
    created a Tagging module that we should push throughout
    the rest of the system that uses tags.

    Fixing #995 -- puppetd no longer dies at startup if the server
    is not running.

    Fixing #977 -- the rundir is again set to 1777.

    Fixed #971 -- classes can once again be included multiple
    times.

    Added builtin support for Nagios types using
    Naginator to parse and generate the files.

0.24.1
    Updated vim filetype detection. (#900 and #963)

    Default resources like schedules no longer conflict with
    managed resources. (#965)

    Removing the ability to disable http keep-alive, since
    it didn't really work anyway and it should no longer
    be necessary.

    Refactored http keep-alive so it actually works again.
    This should be sufficient enough that we no longer need the
    ability to disable keep-alive.  There is now a central
    module responsible for managing HTTP instances, along with
    all certificates in those instances.

    Fixed a backward compatibility issue when running 0.23.x
    clients against 0.24.0 servers -- relationships would
    consistently not work. (#967)

    Closing existing http connections when opening a new one,
    and closing all connections after each run. (#961)

    Removed warning about deprecated explicit plugins mounts.

0.24.0 (misspiggy)
    Modifying the behaviour of the certdnsnames setting.  It now defaults
    to an empty string, and will only be used if it is set to something
    else.  If it is set, then the host's FQDN will also be added as
    an alias.  The default behaviour is now to add 'puppet' and
    'puppet.$domain' as DNS aliases when the name for the cert being
    signed is equal to the signing machine's name, which will only
    be the case for CA servers.  This should result in servers always
    having the alias set up and no one else, but you can still override
    the aliases if you want.

    External node support now requires that you set the 'node_terminus'
    setting to 'exec'.  See the IndirectionReference on the wiki for more
    information.

    http_enable_post_connection_check added as a configuration
    option for puppetd.  This defaults to true, which validates the server
    SSL certificate against the requested host name in new versions of ruby.
    See #896 for more information.

    Mounts no longer remount swap filesystems.

    Slightly modifying how services manage their list of paths
    (and adding documention for it).  Services now default
    to the paths specified by the provider classes.

    Removed 'type' as a valid attribute for services, since it's been
    deprecated since the creation of providers.

    Removed 'running' as a valid attribute for services, since it's
    been deprecated since February 2006.

    Added modified patch by Matt Palmer which adds a 'plugins' mount,
    fixing #891.  See PluginsInModules on the wiki for information on
    usage.

    Empty dbserver and dbpassword settings will now be ignored when
    initializing Rails connections (patch by womble).

    Configuration settings can now be blank (patch by womble).

    Added calls to endpwent/endgrent when searching for user and group IDs,
    which fixes #791.

    Obviated 'target' in interfaces, as all file paths were automatically
    calculated anyway.  The parameter is still there, but it's
    not used and just generates a warning.

    Fixing some of the problems with interface management on Red Hat.
    Puppet now uses the :netmask property and does not try to set
    the bootproto (#762).

    You now must specify an environment and you are required to specify
    the valid environments for your site. (#911) 

    Certificates now always specify a subjectAltName, but it defaults
    to '*', meaning that it doesn't require DNS names to match.  You
    can override that behaviour by specifying a value for
    'certdnsnames', which will then require that hostname as a match (#896).

    Relationship metaparams (:notify, :require, :subscribe, and
    :before) now stack when they are collecting metaparam values
    from their containers (#446).  For instance, if a resource
    inside a definition has a value set for 'require', and you call
    the definition with 'require', the resource gets both requires,
    where before it would only retain its initial value.

    Changed the behavior of --debug to include Mongrel client
    debugging information.  Mongrel output will be written to
    the terminal only, not to the puppet debug log.  This should
    help anyone working with reverse HTTP SSL proxies. (#905)

    Fixed #800 -- invalid configurations are no longer
    cached.  This was done partially by adding a relationship
    validation step once the entire configuration is created,
    but it also required the previously-mentioned changes
    to how the configuration retrieval process works.

    Removed some functionality from the Master client,
    since the local functionality has been replaced
    with the Indirector already, and rearranging how configuration
    retrieval is done to fix ordering and caching bugs.

    The node scope is now above all other scopes besides
    the 'main' scope, which should help make its variables
    visible to other classes, assuming those classes were
    not included in the node's parent.

    Replaced GRATR::Digraph with Puppet::SimpleGraph as
    the base class for Puppet's graphing.  Functionality
    should be equivalent but with dramatically better
    performance.

    The --use-nodes and --no-nodes options are now obsolete.
    Puppet automatically detects when nodes are defined, and if
    they are defined it will require that a node be found,
    else it will not look for a node nor will it fail if it
    fails to find one.

    Fixed #832. Added the '--no-daemonize' option to puppetd and
    puppetmasterd.  NOTE: The default behavior of 'verbose' and
    'debug' no longer cause puppetd and puppetmasterd to not
    daemonize.

    Added k5login type. (#759)

    Fixed CA race condition. (#693)

    Added shortname support to config.rb and refactored addargs

0.23.2
    Fixed the problem in cron jobs where environment settings
    tended to multiple. (#749)

    Collection of resources now correctly only collects exported
    resources again.  This was broken in 0.23.0. (#731)

    'gen_config' now generates a configuration with
    all parameters under a heading that matches the
    process name, rather than keeping section headings.

    Refactored how the parser and interpreter relate,
    so parsing is now effectively an atomic process (thus
    fixing #314 and #729).  This makes the interpreter less
    prone to error and less prone to show the error to the
    clients.  Note that this means that if a configuration
    fails to parse, then the previous, parseable configuration
    will be used instead, so the client will not know that
    the configuration failed to parse.

    Added support for managing interfaces, thanks to work
    by Paul Rose.

    Fixed #652, thanks to a patch by emerose; --fqdn again
    works with puppetd.

    Added an extra check to the Mongrel support so that
    Apache can be used with optional cert checking, instead
    of mandatory, thus allowing Mongrel to function as the CA.
    This is thanks to work done by Marcin Owsiany.

0.23.1 (beaker)
    You can now specify relationships to classes, which work
    exactly like relationships to defined types:
        require => Class[myclass]
    This works with qualified classes, too.

    You can now do simple queries in a collection of
    exported resources.  You still cannot do multi-condition queries,
    though. (#703)

    puppetca now exits with a non-zero code if it cannot
    find any host certificates to clean. (Patch by Dean
    Wilson.)

    Fully-qualified resources can now have defaults. (#589)

    Resource references can now be fully-qualified names,
    meaning you can list definitions with a namespace as
    dependencies.  (#468)

    Files modified using a FileType instance, as ParsedFile
    does, will now automatically get backed up to the filebucket
    named "puppet".

    Added a 'maillist' type for managing mailing lists.

    Added a 'mailalias' type for managing mail aliases.

    Added patch by Valentin Vidic that adds the '+>' syntax to
    resources, so parameter values can be added to.

    The configuration client now pulls libraries down to $libdir,
    and all autoloading is done from there with full support
    for any reloadable file, such as types and providers. (#621)
    Note that this is not backward compatible -- if you're using
    pluginsync right now, you'll need to disable it on your clients
    until you can upgrade them.

    The Rails log level can now be set via (shockingly!) the
    'rails_loglevel' parameter (#710).  Note that this isn't
    exactly the feature asked for, but I could not find a
    way to directly copy ActiveRecord's concept of an environment.

    External node sources can now return undefined classes (#687). 

    Puppet clients now have http proxy support (#701).

    The parser now throws an error when a resource reference
    is created for an unknown type.  Also, resource references
    look up defined types and translate their type accordingly. (#706)

    Hostnames can now be double quoted.

    Adding module autoloading (#596) -- you can now 'include' classes
    from modules without ever needing to specifically load them.

    Class names and node names now conflict (#620).

0.23.0
    Modified the fileserver to cache file information, so that
    each file isn't being read on every connection.  Also,
    added londo's patch from #678 to avoid reading entire files
    into memory.

    Fixed environment handling in the crontab provider (#669).

    Added patch by trombik in #572, supporting old-style
    freebsd init scripts with '.sh' endings.

    Added fink package provider (#642), as provided by 'do'.

    Marked the dpkg package provider as versionable (#647).

    Applied patches by trombik to fix FreeBSD ports (#624 and #628).

    Fixed the CA server so that it refuses to send back a certificate
    whose public key doesn't match the CSR.  Instead, it tells the
    user to run 'puppetca --clean'.

    Invalid certificates are no longer written to disk (#578).

    Added a package provider (appdmg) able to install .app packages
    on .dmg files on OS X (#641).

    Applied the patch from #667 to hopefully kill the client hanging
    problems (permanently, this time).

    Fixed functions so that they accept most other rvalues as valid values
    (#548).

    COMPATIBILITY ALERT:
    Significantly reworked external node support, in a way that's NOT
    backward-compatible:

        Only ONE node source can be used -- you can use LDAP, code, or
        an external node program, but not more than one.
    
        LDAP node support has two changes:  First, the "ldapattrs" attribute is
        now used for setting the attributes to retrieve from the server (in
        addition to required attriutes), and second, all retrieved attributes
        are set as variables in the top scope.  This means you can set attributes
        on your LDAP nodes and they will automatically appear as variables
        in your configurations.

        External node support has been completely rewritten.  These programs must
        now generate a YAML dump of a hash, with "classes" and "parameters" keys.
        The classes should be an array, and the parameters should be a hash.  The
        external node program has no support for parent nodes -- the script must
        handle that on its own.

    Reworked the database schema used to store configurations with the
    storeconfigs option.  
    
    Replaced the obsolete RRD ruby library with the maintained
    RubyRRDtool library (which requires rrdtool2) (#659).

    The Portage package provider now calls eix-update automatically
    when eix's database is absent or out of sync (#666).

    Mounts now correctly handle existing fstabs with no pass or dump values
    (#550).

    Mounts now default to 0 for pass and dump (#112).

    Added urpmi support (#592).

    Finishing up the type => provider interface work.  Basically, package
    providers now return lists of provider instances.  In the proces,
    I rewrote the interface between package types and providers, and also
    enabled prefetching on all packages.  This should significantly speed
    up most package operations.

    Hopefully fixing the file descriptor/open port problems, with patches
    from Valentin Vidic.

    Significantly reworked the type => provider interface with respect to
    listing existing provider instances.  The class method on both
    class heirarchies has been renamed to 'instances', to start.  Providers
    are now expected to return provider instances, instead of creating
    resources, and the resource's 'instances' method is expected to
    find the matching resource, if any, and set the resource's
    provider appropriately.  This *significantly* reduces the reliance on
    effectively global state (resource references in the resource classes).
    This global state will go away soon.

    Along with this change, the 'prefetch' class method on providers now
    accepts the list of resources for prefetching.  This again reduces
    reliance on global state, and makes the execution path much easier
    to follow.

    Fixed #532 -- reparsing config files now longer throws an exception.

    Added some warnings and logs to the service type so
    users will be encouraged to specify either "ensure"
    or "enabled" and added debugging to indicate why
    restarting is skipped when it is.

    Changed the location of the classes.txt to the state
    directory.

    Added better error reporting on unmatched brackets.

    Moved puppetd and puppetmasterd to sbin in svn and fixed install.rb
    to copy them into sbin on the local system appropriately.  (#323)

    Added a splay option (#501).  It's disabled when running under
    --test in puppetd.  The value is random but cached.  It defaults
    to the runinterval but can be tuned with --splaylimit

    Changing the notify type so that it always uses
    the loglevel.

    Fixing #568 - nodes can inherit from quoted node names.

    Tags (and thus definitions and classes) can now be a single
    character. (#566)

    Added an 'undef' keyword (#629), which will evaluate to ""
    within strings but when used as a resource parameter value
    will cause that parameter to be evaluated as undefined.

    Changed the topological sort algorithm (#507) so it will always
    fail on cycles.

    Added a 'dynamicfacts' configuration option; any facts in that
    comma-separated list will be ignored when comparing facts to 
    see if they have changed and thus whether a recompile is necessary.

    Renamed some poorly named internal variables:
        @models in providers are now either @resource or
        @resource_type (#605).

        @children is no longer used except by components (#606).

        @parent is now @resource within parameters (#607).

    The old variables are still set for backward compatibility.

    Significantly reworking configuration parsing.  Executables all now
    look for 'puppet.conf' (#206), although they will parse the old-style
    configuration files if they are present, although they throw a deprecation
    warning.  Also, file parameters (owner, mode, group) are now set on the
    same line as the parameter, in brackets. (#422)

    Added transaction summaries (available with the --summarize option),
    useful for getting a quick idea of what happened in a transaction.
    Currently only useful on the client or with the puppet interpreter.

    Changed the interal workings for retrieve and removed the :is attribute
    from Property.  The retrieve methods now return the current value of
    the property for the system.

    Removed acts_as_taggable from the rails models.

0.22.4
    Execs now autorequire the user they run as, as long as the user
    is specified by name. (#430)

    Files on the local machine but not on the remote server during
    a source copy are now purged if purge => true. (#594)

    Providers can now specify that some commands are optional (#585).
    Also, the 'command' method returns nil on missing commands,
    rather than throwing an error, so the presence of commands
    be tested.

    The 'useradd' provider for Users can now manage passwords.
    No other providers can, at this point.

    Parameters can now declare a dependency on specific
    features, and parameters that require missing features
    will not be instantiated.  This is most useful for
    properties.

    FileParsing classes can now use instance_eval to add
    many methods at once to a record type.

    Modules no longer return directories in the list of found
    manifests (#588).

    The crontab provider now defaults to root when there is no
    USER set in the environment.

    Puppetd once again correctly responds to HUP.

    Added a syntax for referring to variables defined in
    other classes (e.g., $puppet::server).

    STDIN, STDOUT, STDERR are now redirected to /dev/null in
    service providers descending from base.

    Certificates are now valid starting one day before they are
    created, to help handle small amounts of clock skew.

    Files are no longer considered out of sync if some properties
    are out of sync but they have no properties that can create
    the file.

0.22.3
    Fixed backward compatibility for logs and metrics from older clients.

    Fixed the location of the authconfig parameters so there aren't
    loading order issues.

    Enabling attribute validation on the providers that subclass
    'nameservice', so we can verify that an integer is passed to
    UID and GID.

    Added a stand-alone filebucket client, named 'filebucket'.

    Fixed the new nested paths for filebuckets; the entire md5 sum was
    not being stored.

    Fixing #553; -M is no longer added when home directories are being
    managed on Red Hat.

0.22.2 (grover)
    Users can now manage their home directories, using the managehome
    parameter, partially using patches provided by Tim Stoop and
    Matt Palmer. (#432)

    Added 'ralsh' (formerly x2puppet) to the svn tree.  When possible it
    should be added to the packages.

    The 'notify' type now defaults to its message being the same as its name.

    Reopening $stdin to read from /dev/null during execution, in hopes that
    init scripts will stop hanging.

    Changed the 'servername' fact set on the server to use the server's fqdn,
    instead of the short-name.

    Changing the location of the configuration cache.  It now defaults to being
    in the state directory, rather than in the configuration directory.

    All parameter instances are stored in a single @parameters instance variable
    hash within resource type instances.  We used to use separate hashes for
    each parameter type.

    Added the concept of provider features.  Eventually these should be able
    to express the full range of provider functionality, but for now they can
    test a provider to see what methods it has set and determine what features it
    provides as a result.  These features are integrated into the doc generation
    system so that you get feature documentation automatically.

    Switched apt/aptitide to using "apt-cache policy" instead of "apt-cache showpkg"
    for determining the latest available version. (#487)

    FileBuckets now use a deeply nested structure for storing files, so
    you do not end up with hundreds or thousands of files in the same
    directory. (#447)

    Facts are now cached in the state file, and when they change the configuration
    is always recompiled. (#519)

    Added 'ignoreimport' setting for use in commit hooks.  This causes the
    parser to ignore import statements so a single file can be parse-checked.  (#544)

    Import statements can now specify multiple comma-separated arguments.

    Definitions now support both 'name' and 'title', just like any other
    resource type. (#539)

    Added a generate() command, which sets values to the result of an external
    command. (#541)

    Added a file() command to read in files with no interpolation.  The first
    found file has its content returned.

    puppetd now exits if no cert is present in onetime mode. (#533)

    The client configuration cache can be safely removed and the client
    will correctly realize the client is not in sync.

    Resources can now be freely deleted, thus fixing many problems introduced
    when deletion of required resources was forbidden when purging was introduced.
    Only resources being purged will not be deleted.

    Facts and plugins now download even in noop mode (#540).

    Resources in noop mode now log when they would have responded to an event (#542).

    Refactored cron support entirely.  Cron now uses providers, and there
    is a single 'crontab' provider that handles user crontabs.  While this
    refactor does not include providers for /etc/crontab or cron.d, it should
    now be straightforward to write those providers.

    Changed the parameter sorting so that the provider parameter comes
    right after name, so the provider is available when the other parameters
    and properties are being created.

    Redid some of the internals of the ParsedFile provider base class.
    It now passes a FileRecord around instead of a hash.

    Fixing a bug related to link recursion that caused link directories
    to always be considered out of sync.

    The bind address for puppetmasterd can now be specified with 
    --bindaddress.

    Added (probably experimental) mongrel support.  At this point you're
    still responsible for starting each individual process, and you have to
    set up a proxy in front of it.

    Redesigned the 'network' tree to support multiple web servers, including
    refactoring most of the structural code so it's much clearer and more
    reusable now.

    Set up the CA client to default to ca_server and ca_port, so you can
    easily run a separate CA.

    Supporting hosts with no domain name, thanks to a patch from
    Dennis Jacobfeuerborn.

    Added an 'ignorecache' option to tell puppetd to force a recompile, thanks to
    a patch by Chris McEniry.

    Made up2date the default for RHEL < 4 and yum the default for the rest.

    The yum provider now supports versions.

    Case statements correctly match when multiple values are provided,
    thanks to a patch by David Schmitt.

    Functions can now be called with no arguments.

    String escapes parse correctly in all cases now, thanks to a patch by
    cstorey.

    Subclasses again search parent classes for defaults.

    You can now purge apt and dpkg packages.

    When doing file recursion, 'ensure' only affects the top-level directory.

    States have been renamed to Properties.

0.22.1 (kermit) -- Mostly a bugfix release
    Compile times now persist between restarts of puppetd.

    Timeouts have been added to many parts of Puppet, reducing the likelihood
    if it hanging forever on broken scripts or servers.

    All of the documentation and recipes have been moved to the wiki by Peter
    Abrahamsen and Ben Kite has moved the FAQ to the wiki.

    Explicit relationships now override automatic relationships, allowing you
    to manually specify deletion order when removing resources.

    Resources with dependencies can now be deleted as long as all of their
    dependencies are also being deleted.

    Namespaces for both classes and definitions now work much more consistently.
    You should now be able to specify a class or definition with a namespace
    everywhere you would normally expect to be able to specify one without.

    Downcasing of facts can be selectively disabled.

    Cyclic dependency graphs are now checked for and forbidden.

    The netinfo mounts provider was commented out, because it really doesn't
    work at all.  Stupid NetInfo stores mount information with the device as
    the key, which doesn't work with my current NetInfo code.

    Otherwise, lots and lots of bugfixes.  Check the tickets associated with the
    'kermit' milestone.

0.22.0
    Integrated the GRATR graph library into Puppet, for handling resource
    relationships.

    Lots of bug-fixes (see bugs tickets associated with the 'minor' milestone).

    Added new 'resources' metatype, which currently only includes the ability
    to purge unmanaged resources.

    Added better ability to generate new resource objects during transactions
    (using 'generate' and 'eval_generate' methods).

    Rewrote all Rails support with a much better database design.  Export/collect
    now works, although the database is incompatible with previous versions.

    Removed downcasing of facts and made most of the language case-insensitive.

    Added support for printing the graphs built during transactions.

    Reworked how paths are built for logging.

    Switched all providers to directly executing commands instead of going through
    a subshell, which removes the need to quote or escape arguments.

0.20.1
    Mostly a bug-fix release, with the most important fix being the
    multiple-definition error.

    Completely rewrote the ParsedFile system; each provider is now much
    shorter and much more maintainable.  However, fundamental problems
    were found with the 'port' type, so it was disabled.  Also, added
    a NetInfo provider for 'host' and an experimental NetInfo provider
    for 'mount'.

    Made the RRDGraph report *much* better and added reference
    generation for reports and functions.

0.20.0
    Significantly refactored the parser.  Resource overrides now consistently
    work anywhere in a class hierarchy.

    The language was also modified somewhat.  The previous export/collect syntax
    is now used for handling virtual objects, and export/collect (which is still
    experimental) now uses double sigils (@@ and <<| |>>).

    Resource references (e.g., File["/etc/passwd"]) now have to be capitalized,
    in fitting in with capitalizing type operations.

    As usual, lots of other smaller fixes, but most of the work was in the language.

0.19.3
    Fixing a bug in server/master.rb that causes the hostname
    not to be available in locally-executed manifests.

0.19.2
    Fixing a few smaller bugs, notably in the reports system.

    Refreshed objects now generate an event, which can result in further
    refreshes of other objects.

0.19.1
    Fixing two critical bugs:  User management works again and cron jobs are
    no longer added to all user accounts.

0.19.0
    Added provider support.

    Added support for %h, %H, and %d expansion in fileserver.conf.

    Added Certificate Revocation support.

    Made dynamic loading pervasive -- nearly every aspect of Puppet will now
    automatically load new instances (e.g., types, providers, and reports).

    Added support for automatic distribution of facts and plugins (custom types).

0.18.4
    Another bug-fix release.  The most import bug fixed is that
    cronjobs again work even with initially empty crontabs.

0.18.3
    Mostly a bug-fix release; fixed small bugs in the functionality added in
    0.18.2.

0.18.2
    Added templating support.

    Added reporting.

    Added gem and blastwave packaging support.

0.18.1
    Added signal handlers for HUP, so both client and server deal correctly with it.

    Added signal handler for USR1, which triggers a run on the client.

    As usual, fixed many bugs.

    Significant fixes to puppetrun -- it should behave much more correctly now.

    Added "fail" function which throws a syntax error if it's encountered.

    Added plugin downloading from the central server to the client.  It must be
    enabled with --pluginsync.

    Added support for FreeBSD's special "@daily" cron schedules.

    Correctly handling spaces in file sources.

    Moved documentation into svn tree.
    
0.18.0
    Added support for a "default" node.

    When multiple nodes are specified, they must now be comma-separated (this
    introduces a language incompatibility).

    Failed dependencies cause dependent objects within the same transaction
    not to run.

    Many updates to puppetrun

    Many bug fixes

    Function names are no longer reserved words.

    Links can now replace files.

0.17.2
    Added "puppetrun" application and associated runner server and client classes.

    Fixed cron support so it better supports valid values and environment settings.

0.17.1
    Fixing a bug requiring rails on all Debian boxes

    Fixing a couple of other small bugs

0.17.0
    Adding ActiveRecord integration on the server

    Adding export/collect functionality

    Fixing many bugs

0.16.5
    Fixing a critical bug in importing classes from other files

    Fixing nodename handling to actually allow dashes

0.16.4
    Fixing a critical bug in puppetd when acquiring a certificate for the first
    time

0.16.3
    Some significant bug fixes

    Modified puppetd so that it can now function as an agent independent
    of a puppetmasterd process, e.g., using the PuppetShow web application.

0.16.2
    Modified some of the AST classes so that class names, definition names, and
    node names are all set within the code being evaluated, so 'tagged(name)' returns
    true while evaluating 'name', for instance.

    Added '--clean' argument to puppetca to remove all traces of a given
    client.

0.16.1
    Added 'tagged' and 'defined' functions.

    Moved all functions to a general framework that makes it very easy to add new
    functions.

0.16.0
    Added 'tag' keyword/function.

    Added FreeBSD Ports support

    Added 'pelement' server for sending or receiving Puppet objects, although
    none of the executables use it yet.

0.15.3
    Fixed many bugs in :exec, including adding support for arrays of checks

    Added autoloading for types and service variants (e.g., you can now
    just create a new type in the appropriate location and use it in Puppet,
    without modifying the core Puppet libs).

0.15.2
    Added darwinport, Apple .pkg, and freebsd package types
    Added 'mount type
    Host facts are now set at the top scope (Bug #103)
    Added -e (inline exection) flag to 'puppet' executable
    Many small bug fixes

0.15.1
    Fixed 'yum' installs so that they successfully upgrade packages.
    Fixed puppetmasterd.conf file so group settings take.

0.15.0
    Upped the minor release because the File server is incompatible with 0.14,
        because it now handles links.

    The 'symlink' type is deprecated (but still present), in favor of using
        files with the 'target' parameter.

    Unset variables no longer throw an error, they just return an empty string

    You can now specify tags to restrict which objects run during a given run.

    You can also specify to skip running against the cached copy when there's
    a failure, which is useful for testing new configurations.

    RPMs and Sun packages can now install, as long as they specify a package
        location, and they'll automatically upgrade if you point them to a new
        file with an upgrade.
    Multiple bug fixes.


0.14.1
    Fixed a couple of small logging bugs
    Fixed a bug with handling group ownership of links

0.14.0
    Added some ability to selectively manage symlinks when doing file management
    Many bug fixes
    Variables can now be used as the test values in case statements and selectors
    Bumping a minor release number because 0.13.4 introduced a protocol
        incompatibility and should have had a minor rev bump

0.13.6
    Many, many small bug fixes
    FreeBSD user/group support has been added
    The configuration system has been rewritten so that daemons can now generate
        and repair the files and directories they need. (Fixed bug #68.)
    Fixed the element override issues; now only subclasses can override values.

0.13.5
    Fixed packages so types can be specified
    Added 'enable' state to services, although it does not work everywhere yet

0.13.4
    A few important bug fixes, mostly in the parser.

0.13.3
    Changed transactions to be one-stage instead of two
    Changed all types to use self[:name] instead of self.name, to support
        the symbolic naming implemented in 0.13.1

0.13.2
    Changed package[answerfile] to package[adminfile], and added package[responsefile]
    Fixed a bunch of internal functions to behave more consistently and usefully

0.13.1
    Fixed RPM spec files to create puppet user and group (lutter)
    Fixed crontab reading and writing (luke)
    Added symbolic naming in the language (luke)

0.13.0
    Added support for configuration files.
    Even more bug fixes, including the infamous 'frozen object' bug, which was a
        problem with 'waitforcert'.
    David Lutterkort got RPM into good shape.

0.12.0
    Added Scheduling, and many bug fixes, of course.

0.11.2
    Fixed bugs related to specifying arrays of requirements
    Fixed a key bug in retrieving checksums
    Fixed lots of usability bugs
    Added 'fail' methods that automatically add file and line info when possible,
    and converted many errors to use that method

0.11.1
    Fixed bug with recursive copying with 'ignore' set.
    Added OpenBSD package support.

0.11.0
    Added 'ensure' state to many elements.
    Modified puppetdoc to correctly handle indentation and such.
    Significantly rewrote much of the builtin documentation to take advantage
        of the new features in puppetdoc, including many examples.

0.10.2
    Added SMF support
    Added autorequire functionality, with specific support for exec and file
        Exec elements autorequire any mentioned files, including the scripts,
        along with their CWDs.
        Files autorequire any parent directories.
    Added 'alias' metaparam.
    Fixed dependencies so they don't depend on file order.

0.10.1
    Added Solaris package support and changed puppetmasterd to run as
    a non-root user.

0.10.0
    Significant refactoring of how types, states, and parameters work, including
    breaking out parameters into a separate class.  This refactoring did not
    introduce much new functionality, but made extension of Puppet significantly
    easier

    Also, fixed the bug with 'waitforcert' in puppetd.

0.9.4
    Small fix to wrap the StatusServer class in the checks for required classes.
    
0.9.3
    Fixed some significant bugs in cron job management.

0.9.2
    Second Public Beta

0.9.0
    First Public Beta<|MERGE_RESOLUTION|>--- conflicted
+++ resolved
@@ -1,4 +1,3 @@
-<<<<<<< HEAD
 0.25.?
     Fixing #1168 for REST -- all ssl classes downcase their names.
     This is a much cleaner fix than the xmlrpc version, thankfully. :)
@@ -7,7 +6,7 @@
     the CA CRL and the host CRL, and then a setting for configuring
     whether we should even use a CRL.  This way we aren't trying to
     set file paths to 'false' to disable the CRL.
-=======
+
 0.24.x
     Fixed #1710 - Spurious output in test run
 
@@ -27,7 +26,6 @@
 
     Removed conf/debian directory - Debian packaging information 
     now maintained downstream
->>>>>>> f0635179
 
 0.24.6
     Adding support to the user type for: profiles, auths, project, 
