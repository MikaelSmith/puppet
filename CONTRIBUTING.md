--- conflicted
+++ resolved
@@ -82,13 +82,8 @@
 When adding user-facing strings to your work, follow these guidelines:
 
 * Use full sentences. Strings built up out of concatenated bits are hard to translate.
-<<<<<<< HEAD
-* Use string formatting instead of interpolation.
+* Use string formatting instead of interpolation. Use the hash format and give good names to the placeholder values that can be used by translators to understand the meaning of the formatted values.
   For example: `_('Creating new user %{name}.') % { name: user.name }`
-=======
-* Use string formatting instead of interpolation. Use the hash format and give good names to the placeholder values that can be used by translators to understand the meaning of the formatted values.
-    Ex. `_('Creating new user %{name}.') % { name: user.name }`
->>>>>>> 2f2e1501
 * Use `n_()` for pluralization. (see gettext gem docs linked above for details)
 
 It is the responsibility of contributors and code reviewers to ensure that all
