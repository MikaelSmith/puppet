# SOME DESCRIPTIVE TITLE.
# Copyright (C) 2017 Puppet, Inc.
# This file is distributed under the same license as the Puppet automation framework package.
# FIRST AUTHOR <EMAIL@ADDRESS>, 2017.
#
#, fuzzy
msgid ""
msgstr ""
<<<<<<< HEAD
"Project-Id-Version: Puppet automation framework 4.10.0-529-g98117e5\n"
"\n"
"Report-Msgid-Bugs-To: https://tickets.puppetlabs.com\n"
"POT-Creation-Date: 2017-04-20 15:33-0700\n"
"PO-Revision-Date: 2017-04-20 15:33-0700\n"
=======
"Project-Id-Version: Puppet automation framework 4.10.0-45-gb0ff2a9\n"
"\n"
"Report-Msgid-Bugs-To: https://tickets.puppetlabs.com\n"
"POT-Creation-Date: 2017-04-18 09:07-0700\n"
"PO-Revision-Date: 2017-04-18 09:07-0700\n"
>>>>>>> 85de4899
"Last-Translator: FULL NAME <EMAIL@ADDRESS>\n"
"Language-Team: LANGUAGE <LL@li.org>\n"
"Language: \n"
"MIME-Version: 1.0\n"
"Content-Type: text/plain; charset=UTF-8\n"
"Content-Transfer-Encoding: 8bit\n"
"Plural-Forms: nplurals=INTEGER; plural=EXPRESSION;\n"

#: ../lib/puppet.rb:4
msgid "Puppet %{version} requires ruby 1.9.3 or greater."
msgstr ""

#: ../lib/puppet.rb:169
msgid "Support for ruby version %{version} is deprecated and will be removed in a future release. See https://docs.puppet.com/puppet/latest/system_requirements.html#ruby for a list of supported ruby versions."
msgstr ""

#: ../lib/puppet.rb:216
msgid "Creating %{name} via Puppet.newtype is deprecated and will be removed in a future release. Use Puppet::Type.newtype instead."
msgstr ""

#: ../lib/puppet.rb:235
msgid "The environmentpath setting cannot be empty or nil."
msgstr ""

#: ../lib/puppet/agent.rb:34
msgid ""
"Skipping run of %{client_class}; administratively disabled (Reason: '%{disable_message}');\n"
"Use 'puppet agent --enable' to re-enable."
msgstr ""

#: ../lib/puppet/agent.rb:47
msgid "Run of %{client_class} already in progress; skipping  (%{lockfile_path} exists)"
msgstr ""

#: ../lib/puppet/agent.rb:50
msgid "Could not run %{client_class}: %{detail}"
msgstr ""

#: ../lib/puppet/agent.rb:56
msgid "Shutdown/restart in progress (%{status}); skipping run"
msgstr ""

#: ../lib/puppet/agent.rb:68
msgid "puppet agent: applying configuration"
msgstr ""

#: ../lib/puppet/agent.rb:95
msgid "Could not create instance of %{client_class}: %{detail}"
msgstr ""

#: ../lib/puppet/agent/disabler.rb:19
msgid "Enabling Puppet."
msgstr ""

#: ../lib/puppet/agent/disabler.rb:26
msgid "Disabling Puppet."
msgstr ""

#: ../lib/puppet/agent/locker.rb:26
msgid "Failed to acquire lock"
msgstr ""

#: ../lib/puppet/agent/locker.rb:32
msgid ""
"Puppet::Agent::Locker.running? is deprecated as it is inherently unsafe.\n"
"The only safe way to know if the lock is locked is to try lock and perform some\n"
"action and then handle the LockError that may result.\n"
msgstr ""

#: ../lib/puppet/application.rb:231
msgid "Unable to find application '%{application_name}'. %{error}"
msgstr ""

#: ../lib/puppet/application.rb:252
msgid "Unable to load application class '%{class_name}' from file 'puppet/application/%{application_name}.rb'"
msgstr ""

#: ../lib/puppet/application.rb:342
msgid "get application-specific default settings"
msgstr ""

#: ../lib/puppet/application.rb:348
msgid "initialize"
msgstr ""

#: ../lib/puppet/application.rb:349
msgid "parse application options"
msgstr ""

#: ../lib/puppet/application.rb:350
msgid "prepare for execution"
msgstr ""

#: ../lib/puppet/application.rb:353
msgid "`puppet %{name}` is deprecated and will be removed in a future release."
msgstr ""

#: ../lib/puppet/application.rb:356
msgid "configure routes from %{route_file}"
msgstr ""

#: ../lib/puppet/application.rb:357
msgid "log runtime debug info"
msgstr ""

#: ../lib/puppet/application.rb:358
msgid "run"
msgstr ""

#: ../lib/puppet/application.rb:362
msgid "No valid command or main"
msgstr ""

#: ../lib/puppet/application.rb:475
msgid "No help available for puppet %{app_name}"
msgstr ""

#: ../lib/puppet/application/agent.rb:24 ../lib/puppet/application/device.rb:22
msgid "Cancelling startup"
msgstr ""

#: ../lib/puppet/application/agent.rb:341
msgid "Fingerprint asked but no certificate nor certificate request have yet been issued"
msgstr ""

#: ../lib/puppet/application/agent.rb:346
msgid "Could not get fingerprint for digest '%{digest}'"
msgstr ""

#: ../lib/puppet/application/agent.rb:370
msgid "Starting Puppet client version %{version}"
msgstr ""

#: ../lib/puppet/application/agent.rb:387
msgid "The puppet agent command does not take parameters"
msgstr ""

#: ../lib/puppet/application/apply.rb:193
msgid "Could not find file %{manifest}"
msgstr ""

#: ../lib/puppet/application/apply.rb:194
msgid "Only one file can be applied per run.  Skipping %{files}"
msgstr ""

#: ../lib/puppet/application/apply.rb:203
msgid "Could not find facts for %{node}"
msgstr ""

#: ../lib/puppet/application/apply.rb:212
msgid "Could not find node %{node}"
msgstr ""

#. TRANSLATORS "puppet apply" is a program command and should not be translated
#: ../lib/puppet/application/apply.rb:229
msgid "For puppet apply"
msgstr ""

#: ../lib/puppet/application/apply.rb:241
msgid "%{file} is not readable"
msgstr ""

#: ../lib/puppet/application/apply.rb:314 ../lib/puppet/application/inspect.rb:90
msgid "Exiting"
msgstr ""

#: ../lib/puppet/application/apply.rb:344
msgid "Could not deserialize catalog from %{format}: %{detail}"
msgstr ""

#: ../lib/puppet/application/cert.rb:325
msgid "You must specify the hosts to apply to; valid values are an array or the symbol :all"
msgstr ""

#: ../lib/puppet/application/device.rb:193
msgid "Target device / certificate '%{target}' not found in %{config}"
msgstr ""

#: ../lib/puppet/application/device.rb:195
msgid "No device found in %{config}"
msgstr ""

#: ../lib/puppet/application/device.rb:205
msgid "starting applying configuration to %{target} at %{scheme}%{url_host}%{port}%{url_path}"
msgstr ""

#: ../lib/puppet/application/doc.rb:28
msgid "Invalid output format %{arg}"
msgstr ""

#: ../lib/puppet/application/doc.rb:37
msgid "Invalid output mode %{arg}"
msgstr ""

#: ../lib/puppet/application/doc.rb:130
msgid "scanning: %{files}"
msgstr ""

#: ../lib/puppet/application/doc.rb:142
msgid "Could not generate documentation: %{detail}"
msgstr ""

#: ../lib/puppet/application/doc.rb:154
msgid "Could not find reference %{name}"
msgstr ""

#: ../lib/puppet/application/doc.rb:160
msgid "Could not generate reference %{name}: %{detail}"
msgstr ""

#: ../lib/puppet/application/face_base.rb:34
msgid "I don't know how to render '%{format}'"
msgstr ""

#: ../lib/puppet/application/face_base.rb:56
msgid "Cancelling Face"
msgstr ""

#: ../lib/puppet/application/face_base.rb:128
msgid "'%{face}' has no %{action} action.  See `puppet help %{face}`."
msgstr ""

#: ../lib/puppet/application/face_base.rb:206
msgid "%{face} does not respond to action %{arg}"
msgstr ""

#: ../lib/puppet/application/face_base.rb:239
msgid "puppet %{face} %{action} takes %{arg_count} argument, but you gave %{given_count}"
msgid_plural "puppet %{face} %{action} takes %{arg_count} arguments, but you gave %{given_count}"
msgstr[0] ""
msgstr[1] ""

#: ../lib/puppet/application/face_base.rb:244
msgid "'puppet %{face}' is deprecated and will be removed in a future release"
msgstr ""

#: ../lib/puppet/application/face_base.rb:263
msgid "Try 'puppet help %{face} %{action}' for usage"
msgstr ""

#: ../lib/puppet/application/filebucket.rb:169
msgid "You must specify a file to back up"
msgstr ""

#: ../lib/puppet/application/filebucket.rb:173
msgid "%{file}: no such file"
msgstr ""

#: ../lib/puppet/application/filebucket.rb:177
msgid "%{file}: cannot read file"
msgstr ""

#: ../lib/puppet/application/filebucket.rb:199 ../lib/puppet/application/filebucket.rb:222
msgid "Need exactly two arguments: filebucket diff <file_a> <file_b>"
msgstr ""

#: ../lib/puppet/application/filebucket.rb:219
msgid "Comparing %{checksum_a} %{checksum_b} %{file_a} %{file_b}"
msgstr ""

#: ../lib/puppet/application/filebucket.rb:233
msgid "Cancelling"
msgstr ""

#: ../lib/puppet/application/inspect.rb:82
msgid "Inspect requires reporting to be enabled. Set report=true in puppet.conf to enable reporting."
msgstr ""

#: ../lib/puppet/application/inspect.rb:106
msgid "Finished inspection"
msgstr ""

#: ../lib/puppet/application/inspect.rb:110
msgid "Could not find catalog for %{certname}"
msgstr ""

#: ../lib/puppet/application/inspect.rb:132
msgid "Could not inspect %{ral_resource}; skipping: %{detail}"
msgstr ""

#: ../lib/puppet/application/inspect.rb:138
msgid "failed to inspect %{name}"
msgstr ""

#: ../lib/puppet/application/inspect.rb:152
msgid "inspected value is %{resource}"
msgstr ""

#: ../lib/puppet/application/inspect.rb:178 ../lib/puppet/configurer.rb:393 ../lib/puppet/face/report.rb:47
msgid "Could not send report: %{detail}"
msgstr ""

#: ../lib/puppet/application/lookup.rb:8
msgid "Run 'puppet lookup --help' for more details"
msgstr ""

#: ../lib/puppet/application/lookup.rb:60
msgid ""
"The --fact file only accepts yaml and json files.\n"
"%{run_help}"
msgstr ""

#: ../lib/puppet/application/lookup.rb:269
msgid ""
"The options %{deep_merge_opts} are only available with '--merge deep'\n"
"%{run_help}"
msgstr ""

#: ../lib/puppet/application/lookup.rb:280
msgid ""
"The --merge option only accepts %{strategies}, or %{last_strategy}\n"
"%{run_help}"
msgstr ""

#: ../lib/puppet/application/lookup.rb:305
msgid "No keys were given to lookup."
msgstr ""

#: ../lib/puppet/application/lookup.rb:313
msgid "Unknown rendering format '%{format}'"
msgstr ""

#: ../lib/puppet/application/lookup.rb:355 ../lib/puppet/face/epp.rb:489
msgid "Incorrect formatted data in %{fact_file} given via the --facts flag"
msgstr ""

#: ../lib/puppet/application/master.rb:153
msgid "Canceling startup"
msgstr ""

#: ../lib/puppet/application/master.rb:172
msgid "Could not compile catalog for %{node}"
msgstr ""

<<<<<<< HEAD
#: ../lib/puppet/application/master.rb:177
msgid "Failed to compile catalog for node %{node}: %{detail}"
=======
#: ../lib/puppet/resource.rb:81
msgid "Unable to deserialize non-Data value for parameter %{param} unless rich data is enabled"
msgstr ""

#: ../lib/puppet/resource.rb:127
msgid "No Puppet Type found for %{type_name}"
msgstr ""

#: ../lib/puppet/type.rb:1324
msgid "The `audit` metaparameter is deprecated and will be ignored in a future release."
>>>>>>> 85de4899
msgstr ""

#: ../lib/puppet/application/master.rb:197
msgid "Could not change user to %{user}: %{detail}"
msgstr ""

#: ../lib/puppet/application/master.rb:201
msgid "Could not change user to %{user}. User does not exist and is required to continue."
msgstr ""

#: ../lib/puppet/application/master.rb:207
msgid "The Rack Puppet master server is deprecated and will be removed in a future release. Please use Puppet Server instead. See http://links.puppetlabs.com/deprecate-rack-webrick-servers for more information."
msgstr ""

#: ../lib/puppet/application/master.rb:210
msgid "The WEBrick Puppet master server is deprecated and will be removed in a future release. Please use Puppet Server instead. See http://links.puppetlabs.com/deprecate-rack-webrick-servers for more information."
msgstr ""

#: ../lib/puppet/application/master.rb:270
msgid "Puppet master is not supported on Microsoft Windows"
msgstr ""

#: ../lib/puppet/application/master.rb:319
msgid "Starting Puppet master version %{version}"
msgstr ""

#: ../lib/puppet/application/resource.rb:136
msgid "Editing with Yaml output is not supported"
msgstr ""

#: ../lib/puppet/application/resource.rb:192
msgid "You must specify the type to display"
msgstr ""

#: ../lib/puppet/application/resource.rb:193
msgid "Could not find type %{type}"
msgstr ""

#: ../lib/puppet/application/resource.rb:200
msgid "Invalid parameter setting %{setting}"
msgstr ""

#: ../lib/puppet/application/resource.rb:222
msgid "Listing all file instances is not supported.  Please specify a file or directory, e.g. puppet resource file /etc"
msgstr ""

#: ../lib/puppet/configurer.rb:22
msgid "Puppet configuration client"
msgstr ""

#: ../lib/puppet/configurer.rb:50
msgid "Removing corrupt state file %{file}: %{detail}"
msgstr ""

#: ../lib/puppet/configurer.rb:55
msgid "Cannot remove %{file}: %{detail}"
msgstr ""

#: ../lib/puppet/configurer.rb:76
msgid "Using cached catalog from environment '%{environment}'"
msgstr ""

#: ../lib/puppet/configurer.rb:82
msgid "Not using cache on failed catalog"
msgstr ""

#: ../lib/puppet/configurer.rb:91
msgid "Not using cached catalog because its environment '%{catalog_env}' does not match '%{local_env}'"
msgstr ""

#: ../lib/puppet/configurer.rb:96 ../lib/puppet/configurer.rb:157
msgid "Using cached catalog from environment '%{catalog_env}'"
msgstr ""

#: ../lib/puppet/configurer.rb:150
msgid "Could not retrieve catalog; skipping run"
msgstr ""

#: ../lib/puppet/configurer.rb:170
msgid "Applied catalog"
msgstr ""

#: ../lib/puppet/configurer.rb:209
msgid "Could not select a functional puppet master"
msgstr ""

#: ../lib/puppet/configurer.rb:240
msgid "Local environment: '%{local_env}' doesn't match the environment of the cached catalog '%{catalog_env}', switching agent to '%{catalog_env}'."
msgstr ""

#: ../lib/puppet/configurer.rb:280
msgid "Local environment: '%{local_env}' doesn't match server specified node environment '%{node_env}', switching agent to '%{node_env}'."
msgstr ""

#: ../lib/puppet/configurer.rb:285
msgid "Using configured environment '%{env}'"
msgstr ""

#: ../lib/puppet/configurer.rb:289
msgid "Unable to fetch my node definition, but the agent run will continue:"
msgstr ""

#: ../lib/puppet/configurer.rb:314
msgid "Not using catalog because its environment '%{catalog_env}' does not match agent specified environment '%{local_env}' and strict_environment_mode is set"
msgstr ""

#: ../lib/puppet/configurer.rb:325
msgid "Catalog environment didn't stabilize after %{tries} fetches, aborting run"
msgstr ""

#: ../lib/puppet/configurer.rb:327
msgid "Local environment: '%{local_env}' doesn't match server specified environment '%{catalog_env}', restarting agent run with environment '%{catalog_env}'"
msgstr ""

#: ../lib/puppet/configurer.rb:346
msgid "Failed to apply catalog: %{detail}"
msgstr ""

#: ../lib/puppet/configurer.rb:402
msgid "Could not save last run local report: %{detail}"
msgstr ""

#: ../lib/puppet/configurer.rb:414
msgid "Could not run command from %{setting}: %{detail}"
msgstr ""

#: ../lib/puppet/configurer.rb:427
msgid "Could not retrieve catalog from cache: %{detail}"
msgstr ""

#: ../lib/puppet/configurer.rb:439
msgid "Could not retrieve catalog from remote server: %{detail}"
msgstr ""

#: ../lib/puppet/configurer/downloader.rb:9
msgid "Retrieving %{name}"
msgstr ""

#: ../lib/puppet/configurer/downloader.rb:20
msgid "Could not retrieve %{name}: %{detail}"
msgstr ""

#: ../lib/puppet/configurer/fact_handler.rb:24
msgid "Could not retrieve local facts: %{detail}"
msgstr ""

#: ../lib/puppet/context.rb:41
msgid "Attempted to pop, but already at root of the context stack."
msgstr ""

#: ../lib/puppet/context.rb:55
msgid "no '%{name}' in %{table} at top of %{stack}"
msgstr ""

#: ../lib/puppet/context.rb:80
msgid "no '%{name}' in ignores %{ignores} at top of %{stack}"
msgstr ""

#: ../lib/puppet/context.rb:93
msgid "Mark for '%{name}' already exists"
msgstr ""

#: ../lib/puppet/context.rb:107
msgid "Unknown mark '%{name}'"
msgstr ""

#: ../lib/puppet/context/trusted_information.rb:48
msgid "TrustedInformation expected a certificate, but none was given."
msgstr ""

#: ../lib/puppet/defaults.rb:1668
msgid "Setting 'archive_files' is deprecated. It will be removed in a future release along with the `inspect` command."
msgstr ""

#: ../lib/puppet/defaults.rb:1677
msgid "Setting 'archive_file_server' is deprecated. It will be removed in a future release along with the `inspect` command."
msgstr ""

#: ../lib/puppet/face/ca.rb:5 ../lib/puppet/face/certificate.rb:6 ../lib/puppet/face/config.rb:6 ../lib/puppet/face/epp.rb:8 ../lib/puppet/face/facts.rb:6 ../lib/puppet/face/file.rb:5 ../lib/puppet/face/generate.rb:7 ../lib/puppet/face/help.rb:9 ../lib/puppet/face/key.rb:5 ../lib/puppet/face/man.rb:8 ../lib/puppet/face/module.rb:9 ../lib/puppet/face/node.rb:4 ../lib/puppet/face/parser.rb:6 ../lib/puppet/face/plugin.rb:7 ../lib/puppet/face/report.rb:5 ../lib/puppet/face/resource.rb:5 ../lib/puppet/face/status.rb:5
msgid "Apache 2 license; see COPYING"
msgstr ""

#: ../lib/puppet/face/ca.rb:7
msgid "Local Puppet Certificate Authority management."
msgstr ""

#: ../lib/puppet/face/ca.rb:17
msgid "List certificates and/or certificate requests."
msgstr ""

#: ../lib/puppet/face/ca.rb:26
msgid "Include all certificates and requests."
msgstr ""

#: ../lib/puppet/face/ca.rb:30
msgid "Include pending certificate signing requests."
msgstr ""

#: ../lib/puppet/face/ca.rb:34
msgid "Include signed certificates."
msgstr ""

#: ../lib/puppet/face/ca.rb:37 ../lib/puppet/face/ca.rb:213
msgid "ALGORITHM"
msgstr ""

#: ../lib/puppet/face/ca.rb:38 ../lib/puppet/face/ca.rb:214
msgid "The hash algorithm to use when displaying the fingerprint"
msgstr ""

#: ../lib/puppet/face/ca.rb:41
msgid "PATTERN"
msgstr ""

#: ../lib/puppet/face/ca.rb:42
msgid "Only list if the subject matches PATTERN."
msgstr ""

#. TRANSLATORS "CA" stands for "certificate authority"
#. TRANSLATORS "CA" stands for "certificate authority"
#. TRANSLATORS "CA" stands for "certificate authority"
#: ../lib/puppet/face/ca.rb:54 ../lib/puppet/face/ca.rb:106 ../lib/puppet/face/ca.rb:119 ../lib/puppet/face/ca.rb:145 ../lib/puppet/face/ca.rb:176 ../lib/puppet/face/ca.rb:200 ../lib/puppet/face/ca.rb:219 ../lib/puppet/face/ca.rb:238
msgid "Not a CA"
msgstr ""

#. TRANSLATORS "CA" stands for "certificate authority"
#. TRANSLATORS "CA" stands for "certificate authority"
#. TRANSLATORS "CA" stands for "certificate authority"
#: ../lib/puppet/face/ca.rb:57 ../lib/puppet/face/ca.rb:82 ../lib/puppet/face/ca.rb:108 ../lib/puppet/face/ca.rb:121 ../lib/puppet/face/ca.rb:147 ../lib/puppet/face/ca.rb:178 ../lib/puppet/face/ca.rb:202 ../lib/puppet/face/ca.rb:222 ../lib/puppet/face/ca.rb:241
msgid "Unable to fetch the CA"
msgstr ""

#: ../lib/puppet/face/ca.rb:104
msgid "Destroy named certificate or pending certificate request."
msgstr ""

#: ../lib/puppet/face/ca.rb:117
msgid "Add certificate to certificate revocation list."
msgstr ""

#: ../lib/puppet/face/ca.rb:132
msgid "Nothing was revoked"
msgstr ""

#: ../lib/puppet/face/ca.rb:138
msgid "Generate a certificate for a named client."
msgstr ""

#: ../lib/puppet/face/ca.rb:139 ../lib/puppet/face/certificate.rb:56
msgid "NAMES"
msgstr ""

#: ../lib/puppet/face/ca.rb:140 ../lib/puppet/face/certificate.rb:57
msgid "Additional DNS names to add to the certificate request"
msgstr ""

#: ../lib/puppet/face/ca.rb:155
msgid "%{host} already has a certificate request; use sign instead"
msgstr ""

#: ../lib/puppet/face/ca.rb:161
msgid "%{host} already has a certificate"
msgstr ""

#: ../lib/puppet/face/ca.rb:170
msgid "Sign an outstanding certificate request."
msgstr ""

#: ../lib/puppet/face/ca.rb:172 ../lib/puppet/face/certificate.rb:117
msgid "Whether or not to accept DNS alt names in the certificate request"
msgstr ""

#: ../lib/puppet/face/ca.rb:198
msgid "Print the full-text version of a host's certificate."
msgstr ""

#. TRANSLATORS "DIGEST" refers to a hash algorithm
#: ../lib/puppet/face/ca.rb:212
msgid "Print the DIGEST (defaults to the signing algorithm) fingerprint of a host's certificate."
msgstr ""

#: ../lib/puppet/face/ca.rb:260
msgid "Could not verify %{host}: %{error}"
msgstr ""

#: ../lib/puppet/face/catalog/select.rb:4
msgid "Retrieve a catalog and filter it for resources of a given type."
msgstr ""

#: ../lib/puppet/face/catalog/select.rb:5
msgid "<host> <resource_type>"
msgstr ""

#: ../lib/puppet/face/catalog/select.rb:6
msgid ""
"      A list of resource references (\"Type[title]\"). When used from the API,\n"
"      returns an array of Puppet::Resource objects excised from a catalog.\n"
msgstr ""

#: ../lib/puppet/face/catalog/select.rb:43
msgid "no matching resources found"
msgstr ""

#: ../lib/puppet/face/certificate.rb:8
msgid "Provide access to the CA for certificate management."
msgstr ""

#: ../lib/puppet/face/certificate.rb:17
msgid "LOCATION"
msgstr ""

#: ../lib/puppet/face/certificate.rb:19
msgid "Which certificate authority to use (local or remote)."
msgstr ""

#: ../lib/puppet/face/certificate.rb:29
msgid "Valid values for ca-location are 'remote', 'local', 'only'."
msgstr ""

#: ../lib/puppet/face/certificate.rb:36
msgid "Generate a new certificate signing request."
msgstr ""

#: ../lib/puppet/face/certificate.rb:37 ../lib/puppet/face/certificate.rb:106 ../lib/puppet/face/certificate.rb:146 ../lib/puppet/face/certificate.rb:157 ../lib/puppet/face/node.rb:19
msgid "<host>"
msgstr ""

#: ../lib/puppet/face/certificate.rb:73
msgid "Can't specify both --dns_alt_names and --dns-alt-names"
msgstr ""

#: ../lib/puppet/face/certificate.rb:89
msgid "List all certificate signing requests."
msgstr ""

#: ../lib/puppet/face/certificate.rb:105
msgid "Sign a certificate signing request for HOST."
msgstr ""

#: ../lib/puppet/face/certificate.rb:124
msgid "--allow-dns-alt-names may not be specified with a remote CA"
msgstr ""

#: ../lib/puppet/face/certificate.rb:133 ../lib/puppet/indirector/certificate_status/file.rb:15
msgid "This process is not configured as a certificate authority"
msgstr ""

#: ../lib/puppet/face/certificate.rb:145
msgid "Retrieve a certificate."
msgstr ""

#: ../lib/puppet/face/certificate.rb:156
msgid "Delete a certificate."
msgstr ""

#: ../lib/puppet/face/config.rb:8
msgid "Interact with Puppet's settings."
msgstr ""

#: ../lib/puppet/face/config.rb:14
msgid "SECTION_NAME"
msgstr ""

#: ../lib/puppet/face/config.rb:16
msgid "The section of the configuration file to interact with."
msgstr ""

#: ../lib/puppet/face/config.rb:34
msgid "Examine Puppet's current settings."
msgstr ""

#: ../lib/puppet/face/config.rb:35
msgid "(all | <setting> [<setting> ...]"
msgstr ""

#: ../lib/puppet/face/config.rb:71
msgid "New environment loaders generated from the requested section."
msgstr ""

#: ../lib/puppet/face/config.rb:88
msgid "Set Puppet's settings."
msgstr ""

#: ../lib/puppet/face/config.rb:89
msgid "[setting_name] [setting_value]"
msgstr ""

#: ../lib/puppet/face/epp.rb:10
msgid "Interact directly with the EPP template parser/renderer."
msgstr ""

#: ../lib/puppet/face/epp.rb:13
msgid "Validate the syntax of one or more EPP templates."
msgstr ""

#: ../lib/puppet/face/epp.rb:14
msgid "[<template>] [<template> ...]"
msgstr ""

#: ../lib/puppet/face/epp.rb:15
msgid "Nothing, or encountered syntax errors."
msgstr ""

#: ../lib/puppet/face/epp.rb:34
msgid "Whether or not to continue after errors are reported for a template."
msgstr ""

#: ../lib/puppet/face/epp.rb:78
msgid "No template specified. No action taken"
msgstr ""

#: ../lib/puppet/face/epp.rb:95 ../lib/puppet/face/epp.rb:183 ../lib/puppet/face/parser.rb:116
msgid ""
"One or more file(s) specified did not exist:\n"
msgstr ""

#: ../lib/puppet/face/epp.rb:98
msgid "Errors while validating epp"
msgstr ""

#: ../lib/puppet/face/epp.rb:105
msgid "Outputs a dump of the internal template parse tree for debugging"
msgstr ""

#: ../lib/puppet/face/epp.rb:107 ../lib/puppet/face/parser.rb:68
msgid "A dump of the resulting AST model unless there are syntax or validation errors."
msgstr ""

#: ../lib/puppet/face/epp.rb:130 ../lib/puppet/face/epp.rb:293 ../lib/puppet/face/parser.rb:81
msgid "<source>"
msgstr ""

#: ../lib/puppet/face/epp.rb:132
msgid "Dump one epp source expression given on the command line."
msgstr ""

#: ../lib/puppet/face/epp.rb:136
msgid "Whether or not to validate the parsed result, if no-validate only syntax errors are reported."
msgstr ""

#: ../lib/puppet/face/epp.rb:140
msgid "Whether or not to show a file name header between files."
msgstr ""

#: ../lib/puppet/face/epp.rb:164 ../lib/puppet/face/parser.rb:99
msgid "No input to parse given on command line or stdin"
msgstr ""

#: ../lib/puppet/face/epp.rb:191
msgid "Renders an epp template as text"
msgstr ""

#: ../lib/puppet/face/epp.rb:193
msgid "A rendered result of one or more given templates."
msgstr ""

#: ../lib/puppet/face/epp.rb:289
msgid "<node_name>"
msgstr ""

#: ../lib/puppet/face/epp.rb:290
msgid "The name of the node for which facts are obtained. Defaults to facts for the local node."
msgstr ""

#: ../lib/puppet/face/epp.rb:295
msgid "Render one inline epp template given on the command line."
msgstr ""

#: ../lib/puppet/face/epp.rb:298
msgid "<values_hash>"
msgstr ""

#: ../lib/puppet/face/epp.rb:299
msgid "A Hash in Puppet DSL form given as arguments to the template being rendered."
msgstr ""

#: ../lib/puppet/face/epp.rb:302
msgid "<pp_or_yaml_file>"
msgstr ""

#: ../lib/puppet/face/epp.rb:303
msgid "A .pp or .yaml file that is processed to produce a hash of values for the template."
msgstr ""

#: ../lib/puppet/face/epp.rb:306
msgid "<facts_file>"
msgstr ""

#: ../lib/puppet/face/epp.rb:307
msgid "A .yaml or .json file containing a hash of facts made available in $facts and $trusted"
msgstr ""

#: ../lib/puppet/face/epp.rb:311
msgid "Whether or not to show a file name header between rendered results."
msgstr ""

#: ../lib/puppet/face/epp.rb:331
msgid "No input to process given on command line or stdin"
msgstr ""

#: ../lib/puppet/face/epp.rb:345
msgid "error while rendering epp"
msgstr ""

#: ../lib/puppet/face/epp.rb:384
msgid "Only .yaml or .pp can be used as a --values_file"
msgstr ""

#: ../lib/puppet/face/epp.rb:387
msgid "Could not load --values_file %{error}"
msgstr ""

#: ../lib/puppet/face/epp.rb:390
msgid "--values_file option must evaluate to a Hash or undef/nil, got: '%{template_class}'"
msgstr ""

#: ../lib/puppet/face/epp.rb:403
msgid "--values option must evaluate to a Hash or undef, got: '%{values_class}'"
msgstr ""

#: ../lib/puppet/face/facts.rb:8
msgid "Retrieve and store facts."
msgstr ""

#: ../lib/puppet/face/facts.rb:16
msgid "Retrieve a node's facts."
msgstr ""

#: ../lib/puppet/face/facts.rb:17
msgid "[<node_certname>]"
msgstr ""

#: ../lib/puppet/face/file.rb:7
msgid "Retrieve and store files in a filebucket"
msgstr ""

#: ../lib/puppet/face/file.rb:26
msgid "Retrieve a file from the filebucket."
msgstr ""

#: ../lib/puppet/face/file/download.rb:4
msgid "Download a file into the local filebucket."
msgstr ""

#: ../lib/puppet/face/file/download.rb:6 ../lib/puppet/face/file/store.rb:6 ../lib/puppet/face/report.rb:12
msgid "Nothing."
msgstr ""

#: ../lib/puppet/face/file/download.rb:27
msgid "Could not find metadata for %{sum}"
msgstr ""

#: ../lib/puppet/face/file/download.rb:41
msgid "Content for '%{sum}' already exists"
msgstr ""

#: ../lib/puppet/face/file/download.rb:46
msgid "Could not download content for '%{sum}'"
msgstr ""

#: ../lib/puppet/face/file/download.rb:51
msgid "Saved %{sum} to filebucket"
msgstr ""

#: ../lib/puppet/face/file/store.rb:4
msgid "Store a file in the local filebucket."
msgstr ""

#: ../lib/puppet/face/file/store.rb:5
msgid "<file>"
msgstr ""

#: ../lib/puppet/face/generate.rb:9
msgid "Generates Puppet code from Ruby definitions."
msgstr ""

#: ../lib/puppet/face/generate.rb:12
msgid "Generates Puppet code for custom types"
msgstr ""

#: ../lib/puppet/face/generate.rb:31
msgid "<format>"
msgstr ""

#: ../lib/puppet/face/generate.rb:32
msgid "The generation output format to use. Supported formats: pcore."
msgstr ""

#: ../lib/puppet/face/generate.rb:36
msgid "'%{format}' is not a supported format for type generation."
msgstr ""

#: ../lib/puppet/face/generate.rb:41
msgid "Forces the generation of output files (skips up-to-date checks)."
msgstr ""

#: ../lib/puppet/face/generate.rb:56
msgid "The output directory '%{outputdir}' exists and is not a directory"
msgstr ""

#: ../lib/puppet/face/help.rb:11
msgid "Display Puppet help."
msgstr ""

#: ../lib/puppet/face/help.rb:14
msgid "Display help about Puppet subcommands and their actions."
msgstr ""

#: ../lib/puppet/face/help.rb:15
msgid "[<subcommand>] [<action>]"
msgstr ""

#: ../lib/puppet/face/help.rb:16
msgid "Short help text for the specified subcommand or action."
msgstr ""

#: ../lib/puppet/face/help.rb:17
msgid ""
"      Get help for an action:\n"
"\n"
"      $ puppet help\n"
msgstr ""

#: ../lib/puppet/face/help.rb:23
msgid "VERSION"
msgstr ""

#: ../lib/puppet/face/help.rb:24
msgid "The version of the subcommand for which to show help."
msgstr ""

#: ../lib/puppet/face/help.rb:50
msgid "Puppet help only takes two (optional) arguments: a subcommand and an action"
msgstr ""

#: ../lib/puppet/face/help.rb:59
msgid "Version only makes sense when a Faces subcommand is given"
msgstr ""

#: ../lib/puppet/face/help.rb:69
msgid "Legacy subcommands don't take actions"
msgstr ""

#: ../lib/puppet/face/help.rb:81
msgid ""
"Could not load help for the application %{applicationname}.\n"
"Please check the error logs for more information.\n"
"\n"
"Detail: \"%{detail}\"\n"
msgstr ""

#: ../lib/puppet/face/help.rb:94
msgid ""
"Could not load help for the face %{facename}.\n"
"Please check the error logs for more information.\n"
"\n"
"Detail: \"%{detail}\"\n"
msgstr ""

#: ../lib/puppet/face/help.rb:108
msgid "Unable to load action %{actionname} from %{face}"
msgstr ""

#: ../lib/puppet/face/help.rb:150
msgid " (Deprecated)"
msgstr ""

#: ../lib/puppet/face/help.rb:153 ../lib/puppet/face/help.rb:174
msgid "! Subcommand unavailable due to error. Check error logs."
msgstr ""

#: ../lib/puppet/face/key.rb:7
msgid "Create, save, and remove certificate keys."
msgstr ""

#: ../lib/puppet/face/man.rb:10
msgid "Display Puppet manual pages."
msgstr ""

#: ../lib/puppet/face/man.rb:26
msgid "Display the manual page for a Puppet subcommand."
msgstr ""

#: ../lib/puppet/face/man.rb:27
msgid "<subcommand>"
msgstr ""

#: ../lib/puppet/face/man.rb:28
msgid ""
"      The man data, in Markdown format, suitable for consumption by Ronn.\n"
"\n"
"      RENDERING ISSUES: To skip fancy formatting and output the raw Markdown\n"
"      text (e.g. for use in a pipeline), call this action with '--render-as s'.\n"
msgstr ""

#: ../lib/puppet/face/module.rb:11
msgid "Creates, installs and searches for modules on the Puppet Forge."
msgstr ""

#: ../lib/puppet/face/module/build.rb:3
msgid "Build a module release package."
msgstr ""

#: ../lib/puppet/face/module/build.rb:16
msgid "Pathname object representing the path to the release archive."
msgstr ""

#: ../lib/puppet/face/module/build.rb:33
msgid "[<path>]"
msgstr ""

#: ../lib/puppet/face/module/build.rb:38
msgid "puppet module build only accepts 0 or 1 arguments"
msgstr ""

#: ../lib/puppet/face/module/build.rb:46
msgid "Unable to find metadata.json in module root %{pwd} or parent directories. See <https://docs.puppetlabs.com/puppet/latest/reference/modules_publishing.html> for required file format."
msgstr ""

#: ../lib/puppet/face/module/build.rb:50
msgid "Unable to find metadata.json in module root %{module_path} or parent directories. See <https://docs.puppetlabs.com/puppet/latest/reference/modules_publishing.html> for required file format."
msgstr ""

#: ../lib/puppet/face/module/build.rb:60
msgid "Module built: "
msgstr ""

#: ../lib/puppet/face/module/changes.rb:3
msgid "Show modified files of an installed module."
msgstr ""

#: ../lib/puppet/face/module/changes.rb:11
msgid "Array of strings representing paths of modified files."
msgstr ""

#: ../lib/puppet/face/module/changes.rb:21
msgid "<path>"
msgstr ""

#: ../lib/puppet/face/module/changes.rb:26
msgid "Could not find a valid module at %{path}"
msgstr ""

#: ../lib/puppet/face/module/changes.rb:33
msgid "No modified files"
msgstr ""

#: ../lib/puppet/face/module/changes.rb:35
msgid "%{count} files modified"
msgstr ""

#: ../lib/puppet/face/module/generate.rb:3
msgid "Generate boilerplate for a new module."
msgstr ""

#: ../lib/puppet/face/module/generate.rb:12
msgid "Array of Pathname objects representing paths of generated files."
msgstr ""

#: ../lib/puppet/face/module/generate.rb:80
msgid "Bypass the interactive metadata interview"
msgstr ""

#: ../lib/puppet/face/module/generate.rb:87 ../lib/puppet/face/module/install.rb:84 ../lib/puppet/face/module/uninstall.rb:33 ../lib/puppet/face/module/upgrade.rb:32
msgid "<name>"
msgstr ""

#: ../lib/puppet/face/module/generate.rb:101
msgid "This format is not supported by this action."
msgstr ""

#: ../lib/puppet/face/module/generate.rb:121
msgid "Could not generate directory %{name}, you must specify a dash-separated username and module name."
msgstr ""

#: ../lib/puppet/face/module/generate.rb:129
msgid "Finished; module generated in %{path}."
msgstr ""

#: ../lib/puppet/face/module/generate.rb:147
msgid ""
"We need to create a metadata.json file for this module.  Please answer the\n"
"    following questions; if the question is not applicable to this module, feel free\n"
"    to leave it blank."
msgstr ""

#: ../lib/puppet/face/module/generate.rb:153
msgid "Puppet uses Semantic Versioning (semver.org) to version modules."
msgstr ""

#: ../lib/puppet/face/module/generate.rb:154
msgid "What version is this module?  [%{version}]"
msgstr ""

#: ../lib/puppet/face/module/generate.rb:157
msgid "We're sorry, we could not parse that as a Semantic Version."
msgstr ""

#: ../lib/puppet/face/module/generate.rb:162
msgid "Who wrote this module?  [%{author}]"
msgstr ""

#: ../lib/puppet/face/module/generate.rb:166
msgid "What license does this module code fall under?  [%{license}]"
msgstr ""

#: ../lib/puppet/face/module/generate.rb:170
msgid "How would you describe this module in a single sentence?"
msgstr ""

#: ../lib/puppet/face/module/generate.rb:174
msgid "Where is this module's source code repository?"
msgstr ""

#: ../lib/puppet/face/module/generate.rb:178
msgid "Where can others go to learn more about this module?%{project_page}"
msgstr ""

#: ../lib/puppet/face/module/generate.rb:182
msgid "Where can others go to file issues about this module?%{issues}"
msgstr ""

#: ../lib/puppet/face/module/generate.rb:190
msgid "About to generate this metadata; continue? [n/Y]"
msgstr ""

#: ../lib/puppet/face/module/generate.rb:193
msgid "Aborting..."
msgstr ""

#: ../lib/puppet/face/module/generate.rb:208
msgid "%{destination} already exists."
msgstr ""

#: ../lib/puppet/face/module/generate.rb:216
msgid "Generating module at %{dest}..."
msgstr ""

#: ../lib/puppet/face/module/generate.rb:224
msgid "Populating templates..."
msgstr ""

#: ../lib/puppet/face/module/install.rb:8
msgid "Install a module from the Puppet Forge or a release archive."
msgstr ""

#: ../lib/puppet/face/module/install.rb:17
msgid "Pathname object representing the path to the installed module."
msgstr ""

#: ../lib/puppet/face/module/install.rb:87
msgid "Force overwrite of existing module, if any. (Implies --ignore-dependencies.)"
msgstr ""

#: ../lib/puppet/face/module/install.rb:95
msgid "The directory into which modules are installed."
msgstr ""

#: ../lib/puppet/face/module/install.rb:108 ../lib/puppet/face/module/upgrade.rb:44
msgid "Do not attempt to install dependencies. (Implied by --force.)"
msgstr ""

#: ../lib/puppet/face/module/install.rb:115
msgid "Module version to install."
msgstr ""

#: ../lib/puppet/face/module/install.rb:124
msgid "Preparing to install into %{dir} ..."
msgstr ""

#: ../lib/puppet/face/module/install.rb:132
msgid "Module %{name} %{version} is already installed."
msgstr ""

#: ../lib/puppet/face/module/list.rb:5
msgid "List installed modules"
msgstr ""

#: ../lib/puppet/face/module/list.rb:14
msgid "hash of paths to module objects"
msgstr ""

#: ../lib/puppet/face/module/list.rb:17
msgid "Whether to show dependencies as a tree view"
msgstr ""

#: ../lib/puppet/face/module/list.rb:80
msgid " (no modules installed)"
msgstr ""

#: ../lib/puppet/face/module/list.rb:109
msgid "Non semantic version dependency"
msgstr ""

#: ../lib/puppet/face/module/list.rb:112
msgid "Missing dependency"
msgstr ""

#: ../lib/puppet/face/module/list.rb:115
msgid "Module '%s' (v%s) fails to meet some dependencies:"
msgstr ""

#: ../lib/puppet/face/module/list.rb:142
msgid "'%{parent_name}' (%{parent_version}) requires '%{dependency_name}' (%{dependency_version})"
msgstr ""

#: ../lib/puppet/face/module/list.rb:262 ../lib/puppet/face/module/list.rb:267
msgid "invalid"
msgstr ""

#: ../lib/puppet/face/module/search.rb:6
msgid "Search the Puppet Forge for a module."
msgstr ""

#: ../lib/puppet/face/module/search.rb:12
msgid "Array of module metadata hashes"
msgstr ""

#: ../lib/puppet/face/module/search.rb:22
msgid "<search_term>"
msgstr ""

#: ../lib/puppet/face/module/search.rb:34
msgid "No results found for '%{term}'."
msgstr ""

#: ../lib/puppet/face/module/uninstall.rb:3
msgid "Uninstall a puppet module."
msgstr ""

#: ../lib/puppet/face/module/uninstall.rb:9
msgid "Hash of module objects representing uninstalled modules and related errors."
msgstr ""

#: ../lib/puppet/face/module/uninstall.rb:36
msgid "Force uninstall of an installed module."
msgstr ""

#: ../lib/puppet/face/module/uninstall.rb:44
msgid "Ignore any local changes made. (Implied by --force.)"
msgstr ""

#: ../lib/puppet/face/module/uninstall.rb:51
msgid "The version of the module to uninstall"
msgstr ""

#: ../lib/puppet/face/module/uninstall.rb:62
msgid "Preparing to uninstall '%{name}'"
msgstr ""

#: ../lib/puppet/face/module/uninstall.rb:73
msgid "Removed '%{name}'%{module_version} from %{path}"
msgstr ""

#: ../lib/puppet/face/module/upgrade.rb:5
msgid "Upgrade a puppet module."
msgstr ""

#: ../lib/puppet/face/module/upgrade.rb:35
msgid "Force upgrade of an installed module. (Implies --ignore-dependencies.)"
msgstr ""

#: ../lib/puppet/face/module/upgrade.rb:51
msgid "Ignore and overwrite any local changes made. (Implied by --force.)"
msgstr ""

#: ../lib/puppet/face/module/upgrade.rb:58
msgid "The version of the module to upgrade to."
msgstr ""

#: ../lib/puppet/face/module/upgrade.rb:66
msgid "Preparing to upgrade '%{name}' ..."
msgstr ""

#: ../lib/puppet/face/node.rb:6
msgid "View and manage node definitions."
msgstr ""

#: ../lib/puppet/face/node.rb:18
msgid "Retrieve a node object."
msgstr ""

#: ../lib/puppet/face/node.rb:20
msgid ""
"    A hash containing the node's `classes`, `environment`, `expiration`, `name`,\n"
"    `parameters` (its facts, combined with any ENC-set parameters), and `time`.\n"
"    When used from the Ruby API: a Puppet::Node object.\n"
"\n"
"    RENDERING ISSUES: Rendering as string and json are currently broken;\n"
"    node objects can only be rendered as yaml.\n"
msgstr ""

#: ../lib/puppet/face/node/clean.rb:4
msgid "Clean up signed certs, cached facts, node objects, and reports for a node stored by the puppetmaster"
msgstr ""

#: ../lib/puppet/face/node/clean.rb:5
msgid "<host1> [<host2> ...]"
msgstr ""

#: ../lib/puppet/face/node/clean.rb:22
msgid "At least one node should be passed"
msgstr ""

#: ../lib/puppet/face/node/clean.rb:59
msgid "%{node} certificates removed from ca"
msgstr ""

#: ../lib/puppet/face/node/clean.rb:61
msgid "Not managing %{node} certs as this host is not a CA"
msgstr ""

#: ../lib/puppet/face/node/clean.rb:68
msgid "%{node}'s facts removed"
msgstr ""

#: ../lib/puppet/face/node/clean.rb:74
msgid "%{node}'s cached node removed"
msgstr ""

#: ../lib/puppet/face/node/clean.rb:80
msgid "%{node}'s reports removed"
msgstr ""

#: ../lib/puppet/face/parser.rb:8
msgid "Interact directly with the parser."
msgstr ""

#: ../lib/puppet/face/parser.rb:11
msgid "Validate the syntax of one or more Puppet manifests."
msgstr ""

#: ../lib/puppet/face/parser.rb:12
msgid "[<manifest>] [<manifest> ...]"
msgstr ""

#: ../lib/puppet/face/parser.rb:13
msgid "Nothing, or the first syntax error encountered."
msgstr ""

#: ../lib/puppet/face/parser.rb:46
msgid "No manifest specified. Validating the default manifest %{manifest}"
msgstr ""

#: ../lib/puppet/face/parser.rb:58
msgid ""
"One or more file(s) specified did not exist:\n"
"%{files}"
msgstr ""

#: ../lib/puppet/face/parser.rb:66
msgid "Outputs a dump of the internal parse tree for debugging"
msgstr ""

#: ../lib/puppet/face/parser.rb:67
msgid "<source>| [<manifest> ...] "
msgstr ""

#: ../lib/puppet/face/parser.rb:83
msgid "dump one source expression given on the command line."
msgstr ""

#: ../lib/puppet/face/parser.rb:87
msgid "Whether or not to validate the parsed result, if no-validate only syntax errors are reported"
msgstr ""

#: ../lib/puppet/face/parser.rb:150
msgid "For puppet parser validate"
msgstr ""

#: ../lib/puppet/face/plugin.rb:9
msgid "Interact with the Puppet plugin system."
msgstr ""

#: ../lib/puppet/face/plugin.rb:21
msgid "Download plugins from the puppet master."
msgstr ""

#: ../lib/puppet/face/plugin.rb:27
msgid ""
"      A list of the files downloaded, or a confirmation that no files were\n"
"      downloaded. When used from the Ruby API, this action returns an array of\n"
"      the files downloaded, which will be empty if none were retrieved.\n"
msgstr ""

#: ../lib/puppet/face/plugin.rb:52
msgid "No plugins downloaded."
msgstr ""

#: ../lib/puppet/face/plugin.rb:54
msgid "Downloaded these plugins: %{plugins}"
msgstr ""

#: ../lib/puppet/face/report.rb:7
msgid "Create, display, and submit reports."
msgstr ""

#: ../lib/puppet/face/report.rb:10
msgid "API only: submit a report."
msgstr ""

#: ../lib/puppet/face/report.rb:11 ../lib/puppet/face/report.rb:32
msgid "<report>"
msgstr ""

#: ../lib/puppet/face/report.rb:26
msgid "API only: submit a report with error handling."
msgstr ""

#: ../lib/puppet/face/report.rb:45
msgid "Uploaded report for %{name}"
msgstr ""

#: ../lib/puppet/face/resource.rb:7
msgid "API only: interact directly with resources via the RAL."
msgstr ""

#: ../lib/puppet/face/resource.rb:16
msgid "API only: get all resources of a single type."
msgstr ""

#: ../lib/puppet/face/resource.rb:17
msgid "<resource_type>"
msgstr ""

#: ../lib/puppet/face/resource.rb:18
msgid "An array of Puppet::Resource objects."
msgstr ""

#: ../lib/puppet/face/resource.rb:26
msgid "API only: get a single resource."
msgstr ""

#: ../lib/puppet/face/resource.rb:27
msgid "<type>/<title>"
msgstr ""

#: ../lib/puppet/face/resource.rb:28
msgid "A Puppet::Resource object."
msgstr ""

#: ../lib/puppet/face/resource.rb:36
msgid "API only: create a new resource."
msgstr ""

#: ../lib/puppet/face/resource.rb:40
msgid "<resource_object>"
msgstr ""

#: ../lib/puppet/face/resource.rb:41
msgid "The same resource object passed as an argument."
msgstr ""

#: ../lib/puppet/face/status.rb:7
msgid "View puppet server status."
msgstr ""

#: ../lib/puppet/face/status.rb:15
msgid "Check status of puppet master server."
msgstr ""

#: ../lib/puppet/face/status.rb:16
msgid ""
"    A \"true\" response or a low-level connection error. When used from the Ruby\n"
"    API: returns a Puppet::Status object.\n"
msgstr ""

#. TRANSLATORS "win32-process", "win32-dir", and "win32-service" are program names and should not be translated
#: ../lib/puppet/feature/base.rb:36
msgid "Cannot run on Microsoft Windows without the win32-process, win32-dir and win32-service gems: %{err}"
msgstr ""

#: ../lib/puppet/feature/base.rb:40
msgid "Cannot determine basic system flavour"
msgstr ""

#: ../lib/puppet/file_bucket/dipper.rb:40
msgid "File %{file} does not exist"
msgstr ""

#: ../lib/puppet/file_bucket/dipper.rb:55
msgid "Could not back up %{file}: %{detail}"
msgstr ""

#: ../lib/puppet/file_bucket/dipper.rb:63
msgid "Diff is not supported on this platform"
msgstr ""

#: ../lib/puppet/file_bucket/dipper.rb:81
msgid "Please provide a file or checksum do diff with"
msgstr ""

#: ../lib/puppet/file_bucket/dipper.rb:97
msgid "Failed to diff files"
msgstr ""

#: ../lib/puppet/file_bucket/dipper.rb:111 ../lib/puppet/file_bucket/dipper.rb:165
msgid "File not found"
msgstr ""

#: ../lib/puppet/file_bucket/dipper.rb:145
msgid "Could not find file with checksum %{sum}"
msgstr ""

#: ../lib/puppet/file_bucket/dipper.rb:156 ../lib/puppet/indirector/file_bucket_file/file.rb:42
msgid "Listing remote file buckets is not allowed"
msgstr ""

#: ../lib/puppet/file_bucket/file.rb:27
msgid "contents must be a String or Pathname, got a %{contents_class}"
msgstr ""

#: ../lib/puppet/file_bucket/file.rb:32
msgid "Unknown option(s): %{opts}"
msgstr ""

#: ../lib/puppet/file_bucket/file.rb:98
msgid "Computing checksum on string"
msgstr ""

#: ../lib/puppet/file_bucket/file.rb:123
msgid "Computing checksum on file %{path}"
msgstr ""

#: ../lib/puppet/file_serving/base.rb:56
msgid "Paths must be fully qualified"
msgstr ""

#: ../lib/puppet/file_serving/base.rb:64
msgid "Relative paths must not be fully qualified"
msgstr ""

#: ../lib/puppet/file_serving/configuration.rb:53
msgid "Cannot find file: Invalid mount '%{mount_name}'"
msgstr ""

#: ../lib/puppet/file_serving/configuration.rb:54
msgid "Cannot find file: Invalid relative path '%{path}'"
msgstr ""

#: ../lib/puppet/file_serving/configuration.rb:102
msgid "Error parsing fileserver configuration: %{detail}; using old configuration"
msgstr ""

#: ../lib/puppet/file_serving/configuration/parser.rb:10
msgid "File server configuration %{config_file} does not exist"
msgstr ""

#: ../lib/puppet/file_serving/configuration/parser.rb:11
msgid "Cannot read file server configuration %{config_file}"
msgstr ""

#: ../lib/puppet/file_serving/configuration/parser.rb:31
msgid "Fileserver configuration file does not use '=' as a separator"
msgstr ""

#: ../lib/puppet/file_serving/configuration/parser.rb:40
msgid "Invalid argument '%{var}' in %{file}, line %{line_num}"
msgstr ""

#: ../lib/puppet/file_serving/configuration/parser.rb:43
msgid "Invalid line '%{line}' at %{file}, line %{line_num}"
msgstr ""

#: ../lib/puppet/file_serving/configuration/parser.rb:67
msgid "allowing %{val} access"
msgstr ""

#: ../lib/puppet/file_serving/configuration/parser.rb:70 ../lib/puppet/file_serving/configuration/parser.rb:82
msgid "%{detail} in %{file}, line %{line_num}"
msgstr ""

#: ../lib/puppet/file_serving/configuration/parser.rb:79
msgid "denying %{val} access"
msgstr ""

#: ../lib/puppet/file_serving/configuration/parser.rb:89
msgid "%{mount} is already mounted at %{name} in %{file}, line %{line_num}"
msgstr ""

#: ../lib/puppet/file_serving/configuration/parser.rb:108
msgid "Removing mount \"%{mount}\": %{detail}"
msgstr ""

#: ../lib/puppet/file_serving/configuration/parser.rb:112
msgid "The '%{mount}' module can not have a path. Ignoring attempt to set it"
msgstr ""

#: ../lib/puppet/file_serving/content.rb:33
msgid "Cannot read the contents of links unless following links"
msgstr ""

#: ../lib/puppet/file_serving/fileset.rb:34
msgid "Fileset paths must be fully qualified: %{path}"
msgstr ""

#: ../lib/puppet/file_serving/fileset.rb:50
msgid "Fileset paths must exist"
msgstr ""

#. TRANSLATORS "recurse" and "recurselimit" are parameter names and should not be translated
#: ../lib/puppet/file_serving/fileset.rb:52
msgid "Fileset recurse parameter must not be a number anymore, please use recurselimit"
msgstr ""

#. TRANSLATORS ":links" is a parameter name and should not be translated
#: ../lib/puppet/file_serving/fileset.rb:80
msgid "Invalid :links value '%{links}'"
msgstr ""

#: ../lib/puppet/file_serving/fileset.rb:93
msgid "Invalid option '%{option}'"
msgstr ""

#: ../lib/puppet/file_serving/metadata.rb:21
msgid "Unsupported checksum type %{type}"
msgstr ""

#: ../lib/puppet/file_serving/metadata.rb:27
msgid "Unsupported source_permission %{source_permissions}"
msgstr ""

#: ../lib/puppet/file_serving/metadata.rb:36
msgid "Could not understand URI %{path}: %{detail}"
msgstr ""

#: ../lib/puppet/file_serving/metadata.rb:38
msgid "Cannot use opaque URLs '%{path}'"
msgstr ""

#: ../lib/puppet/file_serving/metadata.rb:39
msgid "Must use URLs of type puppet as content URI"
msgstr ""

#: ../lib/puppet/file_serving/metadata.rb:75
msgid "Unsupported Windows source permissions option %{source_permissions}"
msgstr ""

#: ../lib/puppet/file_serving/metadata.rb:122
msgid "Cannot manage files of type %{file_type}"
msgstr ""

#: ../lib/puppet/file_serving/mount.rb:21
msgid "Invalid mount name format '%{name}'"
msgstr ""

#: ../lib/puppet/file_serving/mount/file.rb:18 ../lib/puppet/file_serving/mount/file.rb:70
msgid "Mounts without paths are not usable"
msgstr ""

#: ../lib/puppet/file_serving/mount/file.rb:26
msgid "File does not exist or is not accessible: %{file}"
msgstr ""

#: ../lib/puppet/file_serving/mount/file.rb:55
msgid "%{path} does not exist or is not a directory"
msgstr ""

#: ../lib/puppet/file_serving/mount/file.rb:56
msgid "%{path} is not readable"
msgstr ""

#: ../lib/puppet/file_serving/mount/file.rb:92
msgid "No client; expanding '%{path}' with local host"
msgstr ""

#: ../lib/puppet/file_serving/mount/modules.rb:8
msgid "No module specified"
msgstr ""

#: ../lib/puppet/file_serving/terminus_selector.rb:29
msgid "URI protocol '%{protocol}' is not currently supported for file serving"
msgstr ""

#: ../lib/puppet/file_system/file_impl.rb:17
msgid "FileSystem implementation expected Pathname, got: '%{klass}'"
msgstr ""

#: ../lib/puppet/file_system/file_impl.rb:64
msgid "Timeout waiting for exclusive lock on %{path}"
msgstr ""

#: ../lib/puppet/file_system/memory_impl.rb:68
msgid "Unable to find registered object for %{path}"
msgstr ""

#: ../lib/puppet/file_system/path_pattern.rb:51
msgid "PathPatterns cannot be created with directory traversals."
msgstr ""

#: ../lib/puppet/file_system/path_pattern.rb:56
msgid "A PathPattern cannot be a Windows current drive relative path."
msgstr ""

#: ../lib/puppet/file_system/path_pattern.rb:64
msgid "PathPatterns cannot be created with a zero byte."
msgstr ""

#: ../lib/puppet/file_system/path_pattern.rb:79
msgid "A relative PathPattern cannot be prefixed with a drive."
msgstr ""

#: ../lib/puppet/file_system/path_pattern.rb:81
msgid "A relative PathPattern cannot be an absolute path."
msgstr ""

#: ../lib/puppet/file_system/path_pattern.rb:94
msgid "An absolute PathPattern cannot be a relative path."
msgstr ""

#: ../lib/puppet/file_system/uniquefile.rb:109
msgid "unexpected prefix_suffix: %{value}"
msgstr ""

#: ../lib/puppet/file_system/uniquefile.rb:139
msgid "cannot generate temporary name using `%{basename}' under `%{tmpdir}'"
msgstr ""

#: ../lib/puppet/file_system/windows.rb:47
msgid "%{dest} already exists and the :force option was not specified"
msgstr ""

#: ../lib/puppet/file_system/windows.rb:121
msgid "This version of Windows does not support symlinks.  Windows Vista / 2008 or higher is required."
msgstr ""

#: ../lib/puppet/file_system/windows.rb:126
msgid "The current user does not have the necessary permission to manage symlinks."
msgstr ""

#: ../lib/puppet/forge.rb:198
msgid "Downloaded release for %{name} did not match expected checksum"
msgstr ""

#: ../lib/puppet/forge.rb:206 ../lib/puppet/module_tool/applications/unpacker.rb:58 ../lib/puppet/module_tool/local_tarball.rb:86
msgid "Could not extract contents of module archive: %{message}"
msgstr ""

#: ../lib/puppet/forge.rb:219
msgid "Cannot consider release %{name}-%{version}: %{error}"
msgstr ""

#: ../lib/puppet/forge/errors.rb:28
msgid "Unable to verify the SSL certificate at %{uri}"
msgstr ""

#: ../lib/puppet/forge/errors.rb:35
msgid ""
"Could not connect via HTTPS to %{uri}\n"
"  Unable to verify the SSL certificate\n"
"    The certificate may not be signed by a valid CA\n"
"    The CA bundle included with OpenSSL may not be valid or up to date\n"
msgstr ""

#: ../lib/puppet/forge/errors.rb:54
msgid "Unable to connect to the server at %{uri}. Detail: %{detail}."
msgstr ""

#: ../lib/puppet/forge/errors.rb:62
msgid ""
"Could not connect to %{uri}\n"
"  There was a network communications problem\n"
"    The error we caught said '%{detail}'\n"
"    Check your network connection and try again\n"
msgstr ""

#: ../lib/puppet/forge/errors.rb:92
msgid "Request to Puppet Forge failed. Detail: "
msgstr ""

#: ../lib/puppet/forge/errors.rb:102
msgid ""
"Request to Puppet Forge failed.\n"
"  The server being queried was %{uri}\n"
"  The HTTP response we received was '%{response}'\n"
msgstr ""

#: ../lib/puppet/forge/errors.rb:107
msgid ""
"\n"
"  The message we received said '%{message}'"
msgstr ""

#: ../lib/puppet/functions.rb:208
msgid "Functions must be based on Puppet::Pops::Functions::Function. Got %{function_base}"
msgstr ""

#: ../lib/puppet/functions.rb:268
msgid "Function Creation Error, cannot create a default dispatcher for function '%{func_name}', no method with this name found"
msgstr ""

#: ../lib/puppet/functions.rb:346
msgid "No loader present. Call create_loaded_function(:myname, loader,...), instead of 'create_function' if running tests"
msgstr ""

#: ../lib/puppet/functions.rb:410
msgid "A required parameter cannot be added after an optional parameter"
msgstr ""

#: ../lib/puppet/functions.rb:459
msgid "A required repeated parameter cannot be added after an optional parameter"
msgstr ""

#: ../lib/puppet/functions.rb:481
msgid "block_param accepts max 2 arguments (type, name), got %{size}."
msgstr ""

#: ../lib/puppet/functions.rb:485
msgid "Expected PCallableType or PVariantType thereof, got %{type_class}"
msgstr ""

#: ../lib/puppet/functions.rb:489
msgid "Expected block_param name to be a Symbol, got %{name_class}"
msgstr ""

#: ../lib/puppet/functions.rb:496
msgid "Attempt to redefine block"
msgstr ""

#: ../lib/puppet/functions.rb:517
msgid "Argument to 'return_type' must be a String reference to a Puppet Data Type. Got %{type_class}"
msgstr ""

#: ../lib/puppet/functions.rb:525
msgid "Parameters cannot be added after a block parameter"
msgstr ""

#: ../lib/puppet/functions.rb:526
msgid "Parameters cannot be added after a repeated parameter"
msgstr ""

#: ../lib/puppet/functions.rb:529
msgid "Parameter name argument must be a Symbol. Got %{name_class}"
msgstr ""

#: ../lib/puppet/functions.rb:542
msgid "Parameter 'type' must be a String reference to a Puppet Data Type. Got %{type_class}"
msgstr ""

#: ../lib/puppet/functions.rb:607
msgid "Expected a type alias assignment on the form 'AliasType = T', got '%{assignment_string}'"
msgstr ""

#: ../lib/puppet/functions/binary_file.rb:15
msgid "binary_file(): The given file '%{unresolved_path}' does not exist"
msgstr ""

#: ../lib/puppet/functions/defined.rb:132
msgid "The given resource type is a reference to all kind of types"
msgstr ""

#: ../lib/puppet/functions/defined.rb:137 ../lib/puppet/functions/defined.rb:151
msgid "The given class type is a reference to all classes"
msgstr ""

#: ../lib/puppet/functions/defined.rb:156
msgid "Invalid argument of type '%{value_class}' to 'defined'"
msgstr ""

#: ../lib/puppet/functions/dig.rb:17
msgid "The given data does not contain a Collection at %{walked_path}, got '%{klass}'"
msgstr ""

#: ../lib/puppet/functions/hiera_include.rb:87
msgid "Could not find data item %{key}"
msgstr ""

#: ../lib/puppet/functions/hocon_data.rb:5
msgid "Lookup using Hocon data_hash function is not supported without hocon library"
msgstr ""

#: ../lib/puppet/functions/hocon_data.rb:27
msgid "Unable to parse (%{path}): %{message}"
msgstr ""

#: ../lib/puppet/functions/match.rb:81
msgid "match() expects pattern of T, where T is String, Regexp, Regexp[r], Pattern[p], or Array[T]. Got %{klass}"
msgstr ""

#: ../lib/puppet/functions/match.rb:94
msgid "Given Regexp Type has no regular expression"
msgstr ""

#: ../lib/puppet/functions/require.rb:30
msgid "Could not find class %{klass}"
msgstr ""

#: ../lib/puppet/functions/slice.rb:102
msgid "slice(): block must define at least one parameter. Block has 0."
msgstr ""

#: ../lib/puppet/functions/slice.rb:105
msgid "slice(): block must define one parameter, or "
msgstr ""

#: ../lib/puppet/functions/slice.rb:106
msgid "the same number of parameters as the given size of the slice (%{slice_size}). Block has %{serving_size}; "
msgstr ""

#: ../lib/puppet/functions/strftime.rb:32
msgid "The argument signature (String format, [String timezone]) is deprecated for #strfime. See #strftime documentation and Timespan type for more info"
msgstr ""

#: ../lib/puppet/generate/type.rb:40 ../lib/puppet/generate/type.rb:60 ../lib/puppet/generate/type.rb:72
msgid "unsupported format '%{format}'."
msgstr ""

#: ../lib/puppet/generate/type.rb:156
msgid "Removed output '%{files_to_remove}' for non existing inputs"
msgstr ""

#: ../lib/puppet/generate/type.rb:160
msgid "No custom types were found."
msgstr ""

#: ../lib/puppet/generate/type.rb:166
msgid "template was not found at '%{key}'."
msgstr ""

#: ../lib/puppet/generate/type.rb:173
msgid "Generating Puppet resource types."
msgstr ""

#: ../lib/puppet/generate/type.rb:190
msgid "Failed to load custom type '%{type_name}' from '%{input}': %{message}"
msgstr ""

#: ../lib/puppet/generate/type.rb:199
msgid "Custom type '%{type_name}' was not defined in '%{input}'."
msgstr ""

#: ../lib/puppet/generate/type.rb:223
msgid "Generating '%{effective_output_path}' using '%{format}' format."
msgstr ""

#: ../lib/puppet/generate/type.rb:229
msgid "Failed to generate '%{effective_output_path}': %{message}"
msgstr ""

#: ../lib/puppet/generate/type.rb:235
msgid "No files were generated because all inputs were up-to-date."
msgstr ""

#: ../lib/puppet/graph/simple_graph.rb:64
msgid "Got an event from invalid vertex %{source}"
msgstr ""

#. TRANSLATORS "negative or zero" refers to the count of paths
#: ../lib/puppet/graph/simple_graph.rb:197
msgid "negative or zero max_paths"
msgstr ""

#: ../lib/puppet/graph/simple_graph.rb:229
msgid ""
"Found %{num} dependency cycle:\n"
msgid_plural ""
"Found %{num} dependency cycles:\n"
msgstr[0] ""
msgstr[1] ""

#: ../lib/puppet/graph/simple_graph.rb:237
msgid "Cycle graph written to %{filename}."
msgstr ""

#. TRANSLATORS "graph" refers to a command line option and should not be translated
#. TRANSLATORS OmniGraffle and GraphViz and program names and should not be translated
#: ../lib/puppet/graph/simple_graph.rb:241
msgid "Try the '--graph' option and opening the resulting '.dot' file in OmniGraffle or GraphViz"
msgstr ""

#: ../lib/puppet/indirector.rb:25
msgid "Indirection %{indirection_name} does not exist"
msgstr ""

#: ../lib/puppet/indirector.rb:38
msgid "Already handling indirection for %{current}; cannot also handle %{next}"
msgstr ""

#: ../lib/puppet/indirector/catalog/compiler.rb:20
msgid "Facts but no fact format provided for %{request}"
msgstr ""

#: ../lib/puppet/indirector/catalog/compiler.rb:23
msgid "Found facts"
msgstr ""

#: ../lib/puppet/indirector/catalog/compiler.rb:34
msgid "Catalog for %{request} was requested with fact definition for the wrong node (%{fact_name})."
msgstr ""

#: ../lib/puppet/indirector/catalog/compiler.rb:69
msgid "Setup server facts for compiling"
msgstr ""

#: ../lib/puppet/indirector/catalog/compiler.rb:117
msgid "Not inlining absent resource"
msgstr ""

#: ../lib/puppet/indirector/catalog/compiler.rb:119
msgid "Not inlining resource without sources"
msgstr ""

#: ../lib/puppet/indirector/catalog/compiler.rb:121
msgid "Not inlining unsupported source scheme"
msgstr ""

#: ../lib/puppet/indirector/catalog/compiler.rb:141
msgid "Not inlining file outside environment"
msgstr ""

#: ../lib/puppet/indirector/catalog/compiler.rb:146
msgid "Inlining file metadata"
msgstr ""

#: ../lib/puppet/indirector/catalog/compiler.rb:233 ../lib/puppet/indirector/catalog/static_compiler.rb:80
msgid "Could not get metadata for %{resource}"
msgstr ""

#: ../lib/puppet/indirector/catalog/compiler.rb:254
msgid "Unable to find a common checksum type between agent '%{agent_type}' and master '%{master_type}'."
msgstr ""

#: ../lib/puppet/indirector/catalog/compiler.rb:257
msgid "Compiled %s for "
msgstr ""

#: ../lib/puppet/indirector/catalog/compiler.rb:257
msgid "static catalog"
msgstr ""

#: ../lib/puppet/indirector/catalog/compiler.rb:257
msgid "catalog"
msgstr ""

#: ../lib/puppet/indirector/catalog/compiler.rb:259 ../lib/puppet/indirector/catalog/compiler.rb:276
msgid " in environment %{env}"
msgstr ""

#: ../lib/puppet/indirector/catalog/compiler.rb:275
msgid "Inlined resource metadata into static catalog for %{node}"
msgstr ""

#: ../lib/puppet/indirector/catalog/compiler.rb:292
msgid "Found node information"
msgstr ""

#: ../lib/puppet/indirector/catalog/compiler.rb:299
msgid "Failed when searching for node %{name}: %{detail}"
msgstr ""

#: ../lib/puppet/indirector/catalog/compiler.rb:318
msgid "Invalid option use_node for a remote request"
msgstr ""

#: ../lib/puppet/indirector/catalog/compiler.rb:336
msgid "Could not find node '%{name}'; cannot compile"
msgstr ""

#: ../lib/puppet/indirector/catalog/compiler.rb:354
msgid "Could not retrieve fact %{fact}"
msgstr ""

#: ../lib/puppet/indirector/catalog/static_compiler.rb:41
msgid "Did not get catalog back"
msgstr ""

#: ../lib/puppet/indirector/catalog/static_compiler.rb:112
msgid "Metadata for %{resource} in catalog for '%{request}' added from '%{old_source}'"
msgstr ""

#: ../lib/puppet/indirector/catalog/static_compiler.rb:224
msgid "Content for '%{resource}' already exists"
msgstr ""

#: ../lib/puppet/indirector/catalog/static_compiler.rb:226
msgid "Storing content for source '%{resource}'"
msgstr ""

#: ../lib/puppet/indirector/certificate/disabled_ca.rb:16 ../lib/puppet/indirector/certificate_request/disabled_ca.rb:16 ../lib/puppet/indirector/certificate_revocation_list/disabled_ca.rb:16 ../lib/puppet/indirector/key/disabled_ca.rb:16
msgid "this master is not a CA"
msgstr ""

#: ../lib/puppet/indirector/certificate_request/ca.rb:12
msgid "%{request} already has a %{host} certificate; new certificate will overwrite it"
msgstr ""

#: ../lib/puppet/indirector/certificate_request/ca.rb:14
msgid "%{request} already has a %{host} certificate; ignoring certificate request"
msgstr ""

#: ../lib/puppet/indirector/certificate_request/ca.rb:19
msgid "%{request} has a waiting certificate request"
msgstr ""

#: ../lib/puppet/indirector/certificate_status/file.rb:31
msgid "Nothing was deleted"
msgstr ""

#: ../lib/puppet/indirector/certificate_status/file.rb:32
msgid "Deleted for %{request}: %{deleted}"
msgstr ""

#: ../lib/puppet/indirector/certificate_status/file.rb:38
msgid "Cannot sign for host %{request} without a certificate request"
msgstr ""

#: ../lib/puppet/indirector/certificate_status/file.rb:42
msgid "Cannot revoke host %{request} because has it doesn't have a signed certificate"
msgstr ""

#: ../lib/puppet/indirector/certificate_status/file.rb:45
msgid "State %{state} invalid; Must specify desired state of 'signed' or 'revoked' for host %{request}"
msgstr ""

#: ../lib/puppet/indirector/exec.rb:14
msgid "You must set the exec parameter to a fully qualified command"
msgstr ""

#: ../lib/puppet/indirector/exec.rb:21
msgid "Failed to find %{name} via exec: %{detail}"
msgstr ""

#: ../lib/puppet/indirector/face.rb:4
msgid "TERMINUS"
msgstr ""

#: ../lib/puppet/indirector/face.rb:5
msgid "The indirector terminus to use."
msgstr ""

#: ../lib/puppet/indirector/face.rb:49
msgid "Could not call '%{method}' on '%{indirection}': %{detail}"
msgstr ""

#: ../lib/puppet/indirector/face.rb:57
msgid "HASH"
msgstr ""

#: ../lib/puppet/indirector/face.rb:58
msgid "Extra arguments to pass to the indirection request"
msgstr ""

#: ../lib/puppet/indirector/face.rb:68
msgid "Delete an object."
msgstr ""

#: ../lib/puppet/indirector/face.rb:69 ../lib/puppet/indirector/face.rb:90
msgid "<key>"
msgstr ""

#: ../lib/puppet/indirector/face.rb:74
msgid "Retrieve an object by name."
msgstr ""

#: ../lib/puppet/indirector/face.rb:75
msgid "[<key>]"
msgstr ""

#: ../lib/puppet/indirector/face.rb:89
msgid "API only: create or overwrite an object."
msgstr ""

#: ../lib/puppet/indirector/face.rb:100
msgid "Search for an object or retrieve multiple objects."
msgstr ""

#: ../lib/puppet/indirector/face.rb:101
msgid "<query>"
msgstr ""

#: ../lib/puppet/indirector/face.rb:107
msgid "Print the default terminus class for this face."
msgstr ""

#: ../lib/puppet/indirector/face.rb:116
msgid "Run mode '%{mode}': %{terminus}"
msgstr ""

#: ../lib/puppet/indirector/face.rb:118
msgid "No default terminus class for run mode '%{mode}'"
msgstr ""

#: ../lib/puppet/indirector/face.rb:140
msgid "Could not find terminus for %{indirection}"
msgstr ""

#: ../lib/puppet/indirector/face.rb:149
msgid "Could not set '%{indirection}' terminus to '%{from}' (%{detail}); valid terminus types are %{types}"
msgstr ""

#: ../lib/puppet/indirector/file_bucket_file/file.rb:28
msgid "could not find diff_with %{diff}"
msgstr ""

#: ../lib/puppet/indirector/file_bucket_file/file.rb:29
msgid "Unable to diff on this platform"
msgstr ""

#: ../lib/puppet/indirector/file_bucket_file/file.rb:32
msgid "FileBucket read %{checksum}"
msgstr ""

#: ../lib/puppet/indirector/file_bucket_file/file.rb:50
msgid "Error while parsing 'todate'"
msgstr ""

#: ../lib/puppet/indirector/file_bucket_file/file.rb:55
msgid "Error while parsing 'fromdate'"
msgstr ""

#: ../lib/puppet/indirector/file_bucket_file/file.rb:169
msgid "Unable to verify existing FileBucket backup at '%{path}'."
msgstr ""

#: ../lib/puppet/indirector/file_bucket_file/file.rb:170
msgid "Existing backup and new file have different content but same checksum, %{value}. Verify existing backup and remove if incorrect."
msgstr ""

#: ../lib/puppet/indirector/file_bucket_file/file.rb:176
msgid "Existing backup does not match its expected sum, %{sum}. Overwriting corrupted backup."
msgstr ""

#: ../lib/puppet/indirector/file_bucket_file/file.rb:196
msgid "Unsupported checksum type %{checksum_type}"
msgstr ""

#: ../lib/puppet/indirector/file_bucket_file/file.rb:198
msgid "Invalid checksum %{checksum}"
msgstr ""

#: ../lib/puppet/indirector/file_metadata/http.rb:25
msgid "cannot lookup multiple files"
msgstr ""

#: ../lib/puppet/indirector/file_server.rb:39
msgid "Could not find filesystem info for file '%{request}' in environment %{env}"
msgstr ""

#. TRANSLATORS "Hiera" is the name of a code library and should not be translated
#: ../lib/puppet/indirector/hiera.rb:8
msgid "Hiera terminus not supported without hiera library"
msgstr ""

#. TRANSLATORS "merge" is a parameter name and should not be translated
#: ../lib/puppet/indirector/hiera.rb:68
msgid "Unrecognized value for request 'merge' parameter: '%{merge}'"
msgstr ""

#: ../lib/puppet/indirector/hiera.rb:79
msgid "Config file %{hiera_config} not found, using Hiera defaults"
msgstr ""

#. TRANSLATORS "TTL" stands for "time to live" and refers to a duration of time
#: ../lib/puppet/indirector/indirection.rb:64
msgid "Indirection TTL must be an integer"
msgstr ""

#: ../lib/puppet/indirector/indirection.rb:169
msgid "Expiring the %{cache} cache of %{instance}"
msgstr ""

#: ../lib/puppet/indirector/indirection.rb:199
msgid "Caching %{indirection} for %{request}"
msgstr ""

#: ../lib/puppet/indirector/indirection.rb:210
msgid "Filtered result for %{indirection} %{request}"
msgstr ""

#: ../lib/puppet/indirector/indirection.rb:239
msgid "Not using expired %{indirection} for %{request} from cache; expired at %{expiration}"
msgstr ""

#: ../lib/puppet/indirector/indirection.rb:246
msgid "Cached %{indirection} for %{request} failed: %{detail}"
msgstr ""

#: ../lib/puppet/indirector/indirection.rb:318
msgid "Could not determine appropriate terminus for %{request}"
msgstr ""

#: ../lib/puppet/indirector/indirection.rb:335
msgid "Could not find terminus %{terminus_class} for indirection %{indirection}"
msgstr ""

#: ../lib/puppet/indirector/json.rb:19
msgid "Could not save %{json} %{request}: %{detail}"
msgstr ""

#: ../lib/puppet/indirector/json.rb:26
msgid "Could not destroy %{json} %{request}: %{detail}"
msgstr ""

#: ../lib/puppet/indirector/json.rb:40
msgid "directory traversal detected in %{json}: %{name}"
msgstr ""

#: ../lib/puppet/indirector/json.rb:41 ../lib/puppet/indirector/msgpack.rb:48 ../lib/puppet/indirector/ssl_file.rb:58 ../lib/puppet/indirector/yaml.rb:40
msgid "invalid key"
msgstr ""

#: ../lib/puppet/indirector/json.rb:58
msgid "Could not read JSON data for %{name} %{key}: %{detail}"
msgstr ""

#: ../lib/puppet/indirector/json.rb:64
msgid "Could not parse JSON data for %{name} %{key}: %{detail}"
msgstr ""

#: ../lib/puppet/indirector/key/file.rb:33
msgid "Could not remove %{request} public key: %{detail}"
msgstr ""

#: ../lib/puppet/indirector/key/file.rb:47
msgid "Could not write %{request}: %{detail}"
msgstr ""

#: ../lib/puppet/indirector/ldap.rb:33
msgid "You must pass a block to ldapsearch"
msgstr ""

#: ../lib/puppet/indirector/ldap.rb:50
msgid "Retrying LDAP connection"
msgstr ""

#: ../lib/puppet/indirector/ldap.rb:53
msgid "LDAP Search failed"
msgstr ""

#. TRANSLATORS "ruby/ldap libraries" are code dependencies
#: ../lib/puppet/indirector/ldap.rb:66 ../lib/puppet/util/ldap/connection.rb:38
msgid "Could not set up LDAP Connection: Missing ruby/ldap libraries"
msgstr ""

#: ../lib/puppet/indirector/ldap.rb:72 ../lib/puppet/util/ldap/connection.rb:69
msgid "Could not connect to LDAP: %{detail}"
msgstr ""

#: ../lib/puppet/indirector/memory.rb:14
msgid "Could not find %{request} to destroy"
msgstr ""

#: ../lib/puppet/indirector/msgpack.rb:11
msgid "MessagePack terminus not supported without msgpack library"
msgstr ""

#: ../lib/puppet/indirector/msgpack.rb:26
msgid "Could not save %{name} %{request}: %{detail}"
msgstr ""

#: ../lib/puppet/indirector/msgpack.rb:33
msgid "Could not destroy %{name} %{request}: %{detail}"
msgstr ""

#: ../lib/puppet/indirector/msgpack.rb:47 ../lib/puppet/indirector/ssl_file.rb:57 ../lib/puppet/indirector/yaml.rb:39
msgid "directory traversal detected in %{indirection}: %{name}"
msgstr ""

#. TRANSLATORS "MessagePack" is a program name and should not be translated
#: ../lib/puppet/indirector/msgpack.rb:66
msgid "Could not read MessagePack data for %{indirection} %{key}: %{detail}"
msgstr ""

#: ../lib/puppet/indirector/msgpack.rb:72
msgid "Could not parse MessagePack data for %{indirection} %{key}: %{detail}"
msgstr ""

#: ../lib/puppet/indirector/node/exec.rb:11
msgid "You must set the 'external_nodes' parameter to use the external node terminus"
msgstr ""

#: ../lib/puppet/indirector/node/exec.rb:11
msgid "none"
msgstr ""

#: ../lib/puppet/indirector/node/exec.rb:60
msgid "key is a %{klass}, not a string or symbol"
msgstr ""

#: ../lib/puppet/indirector/node/exec.rb:67
msgid "Could not load external node results for %{name}: %{detail}"
msgstr ""

#: ../lib/puppet/indirector/node/ldap.rb:178
msgid "Could not find parent node '%{parent}'"
msgstr ""

#: ../lib/puppet/indirector/node/ldap.rb:205
msgid "Found loop in LDAP node parents; %{parent} appears twice"
msgstr ""

#: ../lib/puppet/indirector/node/ldap.rb:244
msgid "Node entry %{entry} specifies more than one parent: %{parents}"
msgstr ""

#: ../lib/puppet/indirector/report/processor.rb:39
msgid "Report %{report} failed: %{detail}"
msgstr ""

#: ../lib/puppet/indirector/report/processor.rb:55
msgid "No report named '%{name}'"
msgstr ""

#: ../lib/puppet/indirector/request.rb:100
msgid "Could not find indirection '%{indirection}'"
msgstr ""

#: ../lib/puppet/indirector/request.rb:139
msgid "HTTP REST queries cannot handle values of type '%{klass}'"
msgstr ""

#: ../lib/puppet/indirector/request.rb:194
msgid "Error connecting to %{srv_server}:%{srv_port}: %{message}"
msgstr ""

#: ../lib/puppet/indirector/request.rb:250
msgid "Could not understand URL %{key}: %{detail}"
msgstr ""

#: ../lib/puppet/indirector/resource/ral.rb:61
msgid "Could not find type %{request_type}"
msgstr ""

#: ../lib/puppet/indirector/resource/validator.rb:5
msgid "Resource instance does not match request key"
msgstr ""

#: ../lib/puppet/indirector/rest.rb:183
msgid "Find %{uri} resulted in 404 with the message: %{body}"
msgstr ""

#: ../lib/puppet/indirector/rest.rb:216
msgid "DELETE does not accept options"
msgstr ""

#: ../lib/puppet/indirector/rest.rb:231
msgid "PUT does not accept options"
msgstr ""

#: ../lib/puppet/indirector/rest.rb:291
msgid "Error %{code} on SERVER: %{returned_message}"
msgstr ""

#: ../lib/puppet/indirector/rest.rb:303
msgid "No content type in http response; cannot parse"
msgstr ""

#: ../lib/puppet/indirector/ssl_file.rb:75
msgid "Removing file %{model} %{request} at '%{path}'"
msgstr ""

#: ../lib/puppet/indirector/ssl_file.rb:79
msgid "Could not remove %{request}: %{detail}"
msgstr ""

#: ../lib/puppet/indirector/ssl_file.rb:95
msgid "Cannot save %{request}; parent directory %{dir} does not exist"
msgstr ""

#: ../lib/puppet/indirector/ssl_file.rb:96
msgid "Cannot save %{request}; parent directory %{dir} is not writable"
msgstr ""

#: ../lib/puppet/indirector/ssl_file.rb:145
msgid "Tried to fix SSL files to a file containing uppercase"
msgstr ""

#: ../lib/puppet/indirector/ssl_file.rb:154
msgid "Automatic downcasing and renaming of ssl files is deprecated; please request the file using its correct case: %{full_file}"
msgstr ""

#: ../lib/puppet/indirector/ssl_file.rb:190
msgid "Could not write %{path} to %{setting}: %{detail}"
msgstr ""

#: ../lib/puppet/indirector/terminus.rb:35
msgid "Could not find indirection instance %{name} for %{terminus}"
msgstr ""

#: ../lib/puppet/indirector/terminus.rb:160
msgid "Instance name %{name} does not match requested key %{key}"
msgstr ""

#: ../lib/puppet/indirector/terminus.rb:166
msgid "Invalid instance type %{klass}, expected %{model_type}"
msgstr ""

#: ../lib/puppet/indirector/yaml.rb:14
msgid "Could not parse YAML data for %{indirection} %{request}: %{detail}"
msgstr ""

#: ../lib/puppet/indirector/yaml.rb:20
msgid "You can only save objects that respond to :name"
msgstr ""

#: ../lib/puppet/indirector/yaml.rb:32
msgid "Could not save %{indirection} %{request}: %{detail}"
msgstr ""

#: ../lib/puppet/info_service/class_information_service.rb:18
msgid "Given argument must be a Hash"
msgstr ""

#: ../lib/puppet/info_service/class_information_service.rb:55
msgid "The file %{f} does not exist"
msgstr ""

#: ../lib/puppet/module_tool.rb:37
msgid "Not a valid full name: %{full_module_name}"
msgstr ""

#: ../lib/puppet/module_tool/applications/application.rb:39
msgid "Could not determine module path"
msgstr ""

#: ../lib/puppet/module_tool/applications/application.rb:43
msgid "Unable to find metadata.json in module root at %{path} See https://docs.puppet.com/puppet/latest/reference/modules_publishing.html for required file format."
msgstr ""

#: ../lib/puppet/module_tool/applications/application.rb:53
msgid "Could not parse JSON %{metadata_path}"
msgstr ""

#: ../lib/puppet/module_tool/applications/application.rb:59
msgid "A Modulefile was found in the root directory of the module. This file will be ignored and can safely be removed."
msgstr ""

#: ../lib/puppet/module_tool/applications/application.rb:74
msgid "Could not parse filename to obtain the username, module name and version.  (%{release_name})"
msgstr ""

#: ../lib/puppet/module_tool/applications/application.rb:78
msgid "Invalid version format: %{version} (Semantic Versions are acceptable: http://semver.org)"
msgstr ""

#: ../lib/puppet/module_tool/applications/builder.rb:21
msgid "Building %{path} for release"
msgstr ""

#: ../lib/puppet/module_tool/applications/builder.rb:117
msgid "Symlinks in modules are unsupported. Please investigate symlink %{from} -> %{to}."
msgstr ""

#: ../lib/puppet/module_tool/applications/builder.rb:120
msgid "Found symlinks. Symlinks in modules are not allowed, please remove them."
msgstr ""

#: ../lib/puppet/module_tool/applications/builder.rb:128
msgid "A 'checksums' field was found in metadata.json. This field will be ignored and can safely be removed."
msgstr ""

#: ../lib/puppet/module_tool/applications/checksummer.rb:47 ../lib/puppet/module_tool/applications/checksummer.rb:49
msgid "No file containing checksums found."
msgstr ""

#: ../lib/puppet/module_tool/applications/installer.rb:81 ../lib/puppet/module_tool/applications/upgrader.rb:99
msgid "Downloading from %{host} ..."
msgstr ""

#: ../lib/puppet/module_tool/applications/installer.rb:127 ../lib/puppet/module_tool/applications/upgrader.rb:137
msgid "Resolving dependencies ..."
msgstr ""

#: ../lib/puppet/module_tool/applications/installer.rb:156
msgid "Preparing to install ..."
msgstr ""

#: ../lib/puppet/module_tool/applications/installer.rb:159
msgid "Installing -- do not interrupt ..."
msgstr ""

#: ../lib/puppet/module_tool/applications/searcher.rb:15
msgid "Searching %{host} ..."
msgstr ""

#: ../lib/puppet/module_tool/applications/unpacker.rb:49
msgid "Symlinks in modules are unsupported. Please investigate symlink %{from}->%{to}."
msgstr ""

#: ../lib/puppet/module_tool/applications/unpacker.rb:72
msgid "No valid metadata.json found!"
msgstr ""

#: ../lib/puppet/module_tool/applications/upgrader.rb:73
msgid "Found '%{name}' (%{version}) in %{dir} ..."
msgstr ""

#: ../lib/puppet/module_tool/applications/upgrader.rb:184
msgid "Preparing to upgrade ..."
msgstr ""

#: ../lib/puppet/module_tool/applications/upgrader.rb:187
msgid "Upgrading -- do not interrupt ..."
msgstr ""

#: ../lib/puppet/module_tool/contents_description.rb:55
msgid "Could not find/load type: %{name}"
msgstr ""

#: ../lib/puppet/module_tool/errors/installer.rb:11
msgid "'%{module_name}' (%{version}) requested; '%{module_name}' (%{installed_version}) already installed"
msgstr ""

#: ../lib/puppet/module_tool/errors/installer.rb:16 ../lib/puppet/module_tool/errors/shared.rb:66 ../lib/puppet/module_tool/errors/shared.rb:106
msgid "Could not install module '%{module_name}' (%{version})"
msgstr ""

#: ../lib/puppet/module_tool/errors/installer.rb:17
msgid "  Module '%{module_name}' (%{version}) is already installed"
msgstr ""

#: ../lib/puppet/module_tool/errors/installer.rb:18
msgid "    Installed module has had changes made locally"
msgstr ""

#: ../lib/puppet/module_tool/errors/installer.rb:19
msgid "    Use `puppet module upgrade` to install a different version"
msgstr ""

#: ../lib/puppet/module_tool/errors/installer.rb:20
msgid "    Use `puppet module install --force` to re-install only this module"
msgstr ""

#: ../lib/puppet/module_tool/errors/installer.rb:30
msgid "Could not install '%{requested_package}'; no releases are available from %{source}"
msgstr ""

#: ../lib/puppet/module_tool/errors/installer.rb:35
msgid "Could not install '%{requested_package}'"
msgstr ""

#: ../lib/puppet/module_tool/errors/installer.rb:37 ../lib/puppet/module_tool/errors/shared.rb:44
msgid "  No releases are available from %{source}"
msgstr ""

#: ../lib/puppet/module_tool/errors/installer.rb:38
msgid "    Does '%{requested_package}' have at least one published release?"
msgstr ""

#: ../lib/puppet/module_tool/errors/installer.rb:49
msgid "'%{module_name}' (%{version}) requested; Path %{dir} is not a directory."
msgstr ""

#: ../lib/puppet/module_tool/errors/installer.rb:53
msgid ""
"Could not install module '%{module_name}' (%{version})\n"
"  Path '%{dir}' exists but is not a directory.\n"
"  A potential solution is to rename the path and then\n"
"  mkdir -p '%{dir}'\n"
msgstr ""

#: ../lib/puppet/module_tool/errors/installer.rb:67
msgid "'%{module_name}' (%{version}) requested; Permission is denied to create %{dir}."
msgstr ""

#: ../lib/puppet/module_tool/errors/installer.rb:71
msgid ""
"Could not install module '%{module_name}' (%{version})\n"
"  Permission is denied when trying to create directory '%{dir}'.\n"
"  A potential solution is to check the ownership and permissions of\n"
"  parent directories.\n"
msgstr ""

#: ../lib/puppet/module_tool/errors/installer.rb:84
msgid "Attempt to install file with an invalid path into %{path} under %{dir}"
msgstr ""

#: ../lib/puppet/module_tool/errors/installer.rb:88
msgid ""
"Could not install package with an invalid path.\n"
"  Package attempted to install file into\n"
"  %{path} under %{dir}.\n"
msgstr ""

#: ../lib/puppet/module_tool/errors/shared.rb:11
msgid "Could not %{action} '%{module_name}' (%{version}); no version satisfies all dependencies"
msgstr ""

#: ../lib/puppet/module_tool/errors/shared.rb:16 ../lib/puppet/module_tool/errors/shared.rb:167 ../lib/puppet/module_tool/errors/upgrader.rb:57
msgid "Could not %{action} module '%{module_name}' (%{version})"
msgstr ""

#: ../lib/puppet/module_tool/errors/shared.rb:17
msgid "  No version of '%{module_name}' can satisfy all dependencies"
msgstr ""

#: ../lib/puppet/module_tool/errors/shared.rb:18
msgid "    Use `puppet module %{action} --ignore-dependencies` to %{action} only this module"
msgstr ""

#: ../lib/puppet/module_tool/errors/shared.rb:33
msgid "Could not %{action} '%{module_name}'; no releases are available from %{source}"
msgstr ""

#: ../lib/puppet/module_tool/errors/shared.rb:35
msgid "Could not %{action} '%{module_name}'; no releases matching '%{version}' are available from %{source}"
msgstr ""

#: ../lib/puppet/module_tool/errors/shared.rb:41
msgid "Could not %{action} '%{module_name}' (%{version})"
msgstr ""

#: ../lib/puppet/module_tool/errors/shared.rb:45
msgid "    Does '%{module_name}' have at least one published release?"
msgstr ""

#: ../lib/puppet/module_tool/errors/shared.rb:47
msgid "  No releases matching '%{version}' are available from %{source}"
msgstr ""

#: ../lib/puppet/module_tool/errors/shared.rb:61
msgid "'%{module_name}' (%{version}) requested; installation conflict"
msgstr ""

#: ../lib/puppet/module_tool/errors/shared.rb:69
msgid "  Dependency '%{name}' (%{version}) would overwrite %{dir}"
msgstr ""

#: ../lib/puppet/module_tool/errors/shared.rb:71
msgid "  Installation would overwrite %{dir}"
msgstr ""

#: ../lib/puppet/module_tool/errors/shared.rb:75
msgid "    Currently, '%{name}' (%{version}) is installed to that directory"
msgstr ""

#: ../lib/puppet/module_tool/errors/shared.rb:79
msgid "    Use `puppet module install --ignore-dependencies` to install only this module"
msgstr ""

#: ../lib/puppet/module_tool/errors/shared.rb:81 ../lib/puppet/module_tool/errors/shared.rb:109
msgid "    Use `puppet module install --force` to install this module anyway"
msgstr ""

#: ../lib/puppet/module_tool/errors/shared.rb:96
msgid "'%{module_name}' (%{version}) requested; Invalid dependency cycle"
msgstr ""

#: ../lib/puppet/module_tool/errors/shared.rb:101
msgid "You specified '%{name}' (%{version})"
msgstr ""

#. TRANSLATORS Second half of "You specified a module..."
#: ../lib/puppet/module_tool/errors/shared.rb:103
msgid "which depends on '%{name}' (%{version})"
msgstr ""

#: ../lib/puppet/module_tool/errors/shared.rb:107
msgid "  No version of '%{module_name}' will satisfy dependencies"
msgstr ""

#: ../lib/puppet/module_tool/errors/shared.rb:120
msgid "Could not %{action} '%{module_name}'; module is not installed"
msgstr ""

#: ../lib/puppet/module_tool/errors/shared.rb:125 ../lib/puppet/module_tool/errors/shared.rb:146 ../lib/puppet/module_tool/errors/shared.rb:184
msgid "Could not %{action} module '%{module_name}'"
msgstr ""

#: ../lib/puppet/module_tool/errors/shared.rb:126
msgid "  Module '%{module_name}' is not installed"
msgstr ""

#: ../lib/puppet/module_tool/errors/shared.rb:128
msgid "    You may have meant `puppet module %{action} %{suggestion}`"
msgstr ""

#: ../lib/puppet/module_tool/errors/shared.rb:130
msgid "    Use `puppet module install` to install this module"
msgstr ""

#. TRANSLATORS "module path" refers to a set of directories where modules may be installed
#: ../lib/puppet/module_tool/errors/shared.rb:141
msgid "Could not %{action} '%{module_name}'; module appears in multiple places in the module path"
msgstr ""

#: ../lib/puppet/module_tool/errors/shared.rb:147
msgid "  Module '%{module_name}' appears multiple places in the module path"
msgstr ""

#: ../lib/puppet/module_tool/errors/shared.rb:149
msgid "    '%{module_name}' (%{version}) was found in %{path}"
msgstr ""

#: ../lib/puppet/module_tool/errors/shared.rb:151
msgid "    Use the `--modulepath` option to limit the search to specific directories"
msgstr ""

#: ../lib/puppet/module_tool/errors/shared.rb:162
msgid "Could not %{action} '%{module_name}'; module has had changes made locally"
msgstr ""

#: ../lib/puppet/module_tool/errors/shared.rb:168
msgid "  Installed module has had changes made locally"
msgstr ""

#: ../lib/puppet/module_tool/errors/shared.rb:169
msgid "    Use `puppet module %{action} --ignore-changes` to %{action} this module anyway"
msgstr ""

#: ../lib/puppet/module_tool/errors/shared.rb:179
msgid "Could not %{action} '%{module_name}'; %{error}"
msgstr ""

#: ../lib/puppet/module_tool/errors/shared.rb:185
msgid "  Failure trying to parse metadata"
msgstr ""

#: ../lib/puppet/module_tool/errors/shared.rb:186
msgid "    Original message was: %{message}"
msgstr ""

#: ../lib/puppet/module_tool/errors/uninstaller.rb:10
msgid "Could not uninstall '%{module_name}'; no installed version matches"
msgstr ""

#: ../lib/puppet/module_tool/errors/uninstaller.rb:15
msgid "Could not uninstall module '%{module_name}' (%{version})"
msgstr ""

#: ../lib/puppet/module_tool/errors/uninstaller.rb:16
msgid "  No installed version of '%{module_name}' matches (%{version})"
msgstr ""

#: ../lib/puppet/module_tool/errors/uninstaller.rb:18
msgid "    '%{module_name}' (%{version}) is installed in %{path}"
msgstr ""

#: ../lib/puppet/module_tool/errors/uninstaller.rb:31
msgid "Could not uninstall '%{module_name}'; installed modules still depend upon it"
msgstr ""

#: ../lib/puppet/module_tool/errors/uninstaller.rb:37
msgid "Could not uninstall module '%{module_name}' (v%{requested_version})"
msgstr ""

#: ../lib/puppet/module_tool/errors/uninstaller.rb:39
msgid "Could not uninstall module '%{module_name}'"
msgstr ""

#: ../lib/puppet/module_tool/errors/uninstaller.rb:41
msgid "  Other installed modules have dependencies on '%{module_name}' (%{version})"
msgstr ""

#: ../lib/puppet/module_tool/errors/uninstaller.rb:43
msgid "    '%{module_name}' (%{version}) requires '%{module_dep}' (%{dep_version})"
msgstr ""

#: ../lib/puppet/module_tool/errors/uninstaller.rb:45
msgid "    Use `puppet module uninstall --force` to uninstall this module anyway"
msgstr ""

#: ../lib/puppet/module_tool/errors/upgrader.rb:20
msgid "Could not upgrade '%{module_name}'; more recent versions not found"
msgstr ""

#: ../lib/puppet/module_tool/errors/upgrader.rb:25
msgid "Could not upgrade module '%{module_name}' (%{version})"
msgstr ""

#: ../lib/puppet/module_tool/errors/upgrader.rb:27
msgid "  The installed version is already the latest version matching %{version}"
msgstr ""

#: ../lib/puppet/module_tool/errors/upgrader.rb:29
msgid "  There are %{count} newer versions"
msgstr ""

#: ../lib/puppet/module_tool/errors/upgrader.rb:30
msgid "    No combination of dependency upgrades would satisfy all dependencies"
msgstr ""

#: ../lib/puppet/module_tool/errors/upgrader.rb:32
msgid "    Dependencies will not be automatically upgraded across major versions"
msgstr ""

#: ../lib/puppet/module_tool/errors/upgrader.rb:33
msgid "    Upgrading one or more of these modules may permit the upgrade to succeed:"
msgstr ""

#: ../lib/puppet/module_tool/errors/upgrader.rb:39
msgid "    Use `puppet module upgrade --force` to upgrade only this module"
msgstr ""

#: ../lib/puppet/module_tool/errors/upgrader.rb:52
msgid "Could not %{action} '%{module_name}' (%{version}); downgrades are not allowed"
msgstr ""

#: ../lib/puppet/module_tool/errors/upgrader.rb:58
msgid "  Downgrading is not allowed."
msgstr ""

#: ../lib/puppet/module_tool/install_directory.rb:22
msgid "Created target directory %{dir}"
msgstr ""

#: ../lib/puppet/module_tool/installed_modules.rb:64
msgid "%{module_name} (%{path}) has an invalid version number (%{version}). The version has been set to 0.0.0. If you are the maintainer for this module, please update the metadata.json with a valid Semantic Version (http://semver.org)."
msgstr ""

#: ../lib/puppet/module_tool/metadata.rb:71
msgid "Dependency conflict for %{module_name}: Dependency %{name} was given conflicting version requirements %{version_requirement} and %{dup_version}. Verify that there are no duplicates in the metadata.json."
msgstr ""

#: ../lib/puppet/module_tool/metadata.rb:177
msgid "the field must be a namespaced module name"
msgstr ""

#: ../lib/puppet/module_tool/metadata.rb:179
msgid "the module name contains non-alphanumeric (or underscore) characters"
msgstr ""

#: ../lib/puppet/module_tool/metadata.rb:181
msgid "the module name must begin with a letter"
msgstr ""

#: ../lib/puppet/module_tool/metadata.rb:183
msgid "the namespace contains non-alphanumeric characters"
msgstr ""

#: ../lib/puppet/module_tool/metadata.rb:186
msgid "Invalid 'name' field in metadata.json: %{err}"
msgstr ""

#: ../lib/puppet/module_tool/metadata.rb:193
msgid "version string cannot be parsed as a valid Semantic Version"
msgstr ""

#: ../lib/puppet/module_tool/metadata.rb:194
msgid "Invalid 'version' field in metadata.json: %{err}"
msgstr ""

#: ../lib/puppet/module_tool/metadata.rb:207
msgid "field 'data_provider' contains non-alphanumeric characters"
msgstr ""

#: ../lib/puppet/module_tool/metadata.rb:209
msgid "field 'data_provider' must begin with a letter"
msgstr ""

#: ../lib/puppet/module_tool/metadata.rb:213
msgid "field 'data_provider' must be a string"
msgstr ""

#: ../lib/puppet/module_tool/metadata.rb:221
msgid "Invalid 'version_range' field in metadata.json: %{err}"
msgstr ""

#: ../lib/puppet/module_tool/shared_behaviors.rb:32
msgid "Downloading from %{uri} ..."
msgstr ""

#: ../lib/puppet/module_tool/shared_behaviors.rb:154
msgid "Could not download module: %{message}"
msgstr ""

#. TRANSLATORS "tar" is a program name and should not be translated
#: ../lib/puppet/module_tool/tar.rb:15
msgid "No suitable tar implementation found"
msgstr ""

#. TRANSLATORS "path" is a configuration file entry and should not be translated
#: ../lib/puppet/network/auth_config_parser.rb:32
msgid "Missing or invalid 'path' before right directive at line %{count} of %{file}"
msgstr ""

#: ../lib/puppet/network/auth_config_parser.rb:36 ../lib/puppet/util/network_device/config.rb:65
msgid "Invalid line %{count}: %{line}"
msgstr ""

#: ../lib/puppet/network/auth_config_parser.rb:54
msgid "allowing %s access"
msgstr ""

#: ../lib/puppet/network/auth_config_parser.rb:56
msgid "denying %s access"
msgstr ""

#: ../lib/puppet/network/auth_config_parser.rb:58
msgid "allowing IP %s access"
msgstr ""

#: ../lib/puppet/network/auth_config_parser.rb:60
msgid "denying IP %s access"
msgstr ""

#: ../lib/puppet/network/auth_config_parser.rb:62
msgid "allowing 'method' %s"
msgstr ""

#: ../lib/puppet/network/auth_config_parser.rb:64
msgid "adding environment %s"
msgstr ""

#: ../lib/puppet/network/auth_config_parser.rb:66
msgid "adding authentication %s"
msgstr ""

#: ../lib/puppet/network/auth_config_parser.rb:69 ../lib/puppet/util/network_device/config.rb:94
msgid "Invalid argument '%{var}' at line %{count}"
msgstr ""

#: ../lib/puppet/network/auth_config_parser.rb:80
msgid "%{detail} at line %{count} of %{file}"
msgstr ""

#: ../lib/puppet/network/authconfig.rb:54
msgid "Inserting default '%{acl}' (auth %{auth}) ACL"
msgstr ""

#: ../lib/puppet/network/authconfig.rb:82
msgid "Denying access: %{authorization_failure_exception}"
msgstr ""

#: ../lib/puppet/network/authstore.rb:36
msgid "defaulting to no access for %{name}"
msgstr ""

#: ../lib/puppet/network/authstore.rb:257
msgid "Invalid IP pattern %{value}"
msgstr ""

#: ../lib/puppet/network/format.rb:73
msgid "%{klass} does not respond to %{method}; can not render multiple instances to %{mime}"
msgstr ""

#. TRANSLATORS "intern" is a function name and should not be translated
#: ../lib/puppet/network/format_support.rb:15
msgid "Could not intern from %{format}: %{err}"
msgstr ""

#. TRANSLATORS "intern_multiple" is a function name and should not be translated
#: ../lib/puppet/network/format_support.rb:22
msgid "Could not intern_multiple from %{format}: %{err}"
msgstr ""

#. TRANSLATORS "render_multiple" is a function name and should not be translated
#: ../lib/puppet/network/format_support.rb:29
msgid "Could not render_multiple to %{format}: %{err}"
msgstr ""

#. TRANSLATORS "render" is a function name and should not be translated
#: ../lib/puppet/network/format_support.rb:109
msgid "Could not render to %{format}: %{err}"
msgstr ""

#. TRANSLATORS "mime" is a function name and should not be translated
#: ../lib/puppet/network/format_support.rb:118
msgid "Could not mime to %{format}: %{err}"
msgstr ""

#: ../lib/puppet/network/formats.rb:34
msgid "Serialized YAML did not contain a collection of instances when calling intern_multiple"
msgstr ""

#: ../lib/puppet/network/formats.rb:46
msgid "Serialized YAML did not contain a valid instance of %{klass}"
msgstr ""

#: ../lib/puppet/network/http/api/indirected_routes.rb:43
msgid "No handler for %{indirection}"
msgstr ""

#: ../lib/puppet/network/http/api/indirected_routes.rb:60
msgid "The indirection name must be purely alphanumeric, not '%{indirection_name}'"
msgstr ""

#: ../lib/puppet/network/http/api/indirected_routes.rb:70
msgid "Indirection '%{indirection_name}' does not match url prefix '%{url_prefix}'"
msgstr ""

#: ../lib/puppet/network/http/api/indirected_routes.rb:76
msgid "Could not find indirection '%{indirection_name}'"
msgstr ""

#: ../lib/puppet/network/http/api/indirected_routes.rb:82
msgid "An environment parameter must be specified"
msgstr ""

#: ../lib/puppet/network/http/api/indirected_routes.rb:87
msgid "The environment must be purely alphanumeric, not '%{environment}'"
msgstr ""

#: ../lib/puppet/network/http/api/indirected_routes.rb:104
msgid "Could not find environment '%{environment}'"
msgstr ""

#: ../lib/puppet/network/http/api/indirected_routes.rb:111
msgid "No request key specified in %{uri}"
msgstr ""

#: ../lib/puppet/network/http/api/indirected_routes.rb:122
msgid "Could not find %{value0} %{key}"
msgstr ""

#: ../lib/puppet/network/http/api/indirected_routes.rb:129
msgid "Rendered result in %{format}"
msgstr ""

#: ../lib/puppet/network/http/api/indirected_routes.rb:134
msgid "Sent response"
msgstr ""

#: ../lib/puppet/network/http/api/indirected_routes.rb:142
msgid "Could not find %{indirection} %{key}"
msgstr ""

#: ../lib/puppet/network/http/api/indirected_routes.rb:154
msgid "Could not find instances in %{indirection} with '%{key}'"
msgstr ""

#: ../lib/puppet/network/http/api/indirected_routes.rb:182
msgid "Missing required Accept header"
msgstr ""

#: ../lib/puppet/network/http/api/indirected_routes.rb:200
msgid "No support for http method %{http_method}"
msgstr ""

#: ../lib/puppet/network/http/api/indirected_routes.rb:204
msgid "No support for plurality %{indirection} for %{http_method} operations"
msgstr ""

#: ../lib/puppet/network/http/api/master/v3/environment.rb:11
msgid "%{env_name} is not a known environment"
msgstr ""

#: ../lib/puppet/network/http/api/master/v3/environment.rb:52
msgid "Application %{app} assigns multiple nodes to component %{comp}"
msgstr ""

#: ../lib/puppet/network/http/compression.rb:30 ../lib/puppet/network/http/compression.rb:43
msgid "Unknown content encoding - %{encoding}"
msgstr ""

#: ../lib/puppet/network/http/connection.rb:54
msgid "Unrecognized option(s): %{opts}"
msgstr ""

#: ../lib/puppet/network/http/connection.rb:200
msgid "Too many HTTP redirections for %{host}:%{port}"
msgstr ""

#: ../lib/puppet/network/http/connection.rb:222
msgid "certificate verify failed"
msgstr ""

#: ../lib/puppet/network/http/connection.rb:230
msgid "one of %{certnames}"
msgstr ""

#: ../lib/puppet/network/http/connection.rb:231
msgid "Server hostname '%{host}' did not match server certificate; expected %{msg}"
msgstr ""

#: ../lib/puppet/network/http/error.rb:23
msgid "Not Acceptable: "
msgstr ""

#: ../lib/puppet/network/http/error.rb:30
msgid "Not Found: "
msgstr ""

#: ../lib/puppet/network/http/error.rb:37
msgid "Not Authorized: "
msgstr ""

#: ../lib/puppet/network/http/error.rb:44
msgid "Bad Request: "
msgstr ""

#: ../lib/puppet/network/http/error.rb:51
msgid "Method Not Allowed: "
msgstr ""

#: ../lib/puppet/network/http/error.rb:61
msgid "Server Error: "
msgstr ""

#: ../lib/puppet/network/http/handler.rb:23
msgid "Given multiple routes with identical path regexes: %{regexes}"
msgstr ""

#: ../lib/puppet/network/http/handler.rb:58
msgid "Processed request %{request_method} %{request_path}"
msgstr ""

#: ../lib/puppet/network/http/handler.rb:62
msgid "No route for %{request} %{path}"
msgstr ""

#: ../lib/puppet/network/http/handler.rb:97
msgid "Could not resolve %{ip}: %{detail}"
msgstr ""

#: ../lib/puppet/network/http/pool.rb:65
msgid "Failed to close connection for %{site}: %{detail}"
msgstr ""

#: ../lib/puppet/network/http/rack.rb:26
msgid "Internal Server Error: \"%s\""
msgstr ""

#: ../lib/puppet/network/http/rack.rb:28
msgid "Puppet Server (Rack): Internal Server Error: Unhandled Exception: \"%s\""
msgstr ""

#: ../lib/puppet/network/http/request.rb:14
msgid "Unknown arguments: %{args}"
msgstr ""

#. TRANSLATORS "mime-type" is a keyword and should not be translated
#: ../lib/puppet/network/http/request.rb:28
msgid "Client sent a mime-type (%{header}) that doesn't correspond to a format we support"
msgstr ""

#: ../lib/puppet/network/http/request.rb:35
msgid "No Content-Type header was received, it isn't possible to unserialize the request"
msgstr ""

#: ../lib/puppet/network/http/request.rb:44
msgid "No supported formats are acceptable (Accept: %{accepted_formats})"
msgstr ""

#: ../lib/puppet/network/http/request.rb:54
msgid "YAML in network requests is not supported. See http://links.puppetlabs.com/deprecate_yaml_on_network"
msgstr ""

#: ../lib/puppet/network/http/webrick.rb:24
msgid "WEBrick server is already listening"
msgstr ""

#: ../lib/puppet/network/http/webrick.rb:30
msgid "Client did not send data within %.1f seconds of connecting"
msgstr ""

#: ../lib/puppet/network/http/webrick.rb:40
msgid "WEBrick server is not listening"
msgstr ""

#: ../lib/puppet/network/http/webrick.rb:100
msgid "Could not retrieve certificate for %{host} and not running on a valid certificate authority"
msgstr ""

#: ../lib/puppet/network/http/webrick.rb:108
msgid "Could not find CA certificate"
msgstr ""

#: ../lib/puppet/network/http/webrick/rest.rb:16
msgid "server is required"
msgstr ""

#: ../lib/puppet/network/rights.rb:58
msgid "Forbidden request: %{msg}"
msgstr ""

#: ../lib/puppet/network/rights.rb:126
msgid "Unknown right type '%{name}'"
msgstr ""

#: ../lib/puppet/network/rights.rb:168
msgid "'%{m}' is not an allowed value for method directive"
msgstr ""

#: ../lib/puppet/network/rights.rb:175
msgid "'%{m}' is already in the '%{name}' ACL"
msgstr ""

#: ../lib/puppet/network/rights.rb:182
msgid "'%{env}' is already in the '%{name}' ACL"
msgstr ""

#: ../lib/puppet/network/rights.rb:194
msgid "'%{name}' incorrect authenticated value: %{authentication}"
msgstr ""

#: ../lib/puppet/network/server.rb:25
msgid "Cannot listen -- already listening."
msgstr ""

#: ../lib/puppet/network/server.rb:31
msgid "Cannot unlisten -- not currently listening."
msgstr ""

#: ../lib/puppet/node.rb:27
msgid "No name provided in serialized data"
msgstr ""

#: ../lib/puppet/node.rb:89
msgid "Node names cannot be nil"
msgstr ""

#: ../lib/puppet/node.rb:122
msgid "Could not retrieve facts for %{name}: %{detail}"
msgstr ""

#: ../lib/puppet/node.rb:131
msgid "The node parameter '%{param_name}' for node '%{node_name}' was already set to '%{value}'. It could not be set to '%{desired_value}'"
msgstr ""

#: ../lib/puppet/node.rb:162
msgid "Host is missing hostname and/or domain: %{name}"
msgstr ""

#: ../lib/puppet/node.rb:194
msgid "Trusted node data modified for node %{name}"
msgstr ""

#: ../lib/puppet/node/environment.rb:216
msgid "The 'disable_per_environment_manifest' setting is true, and the '%{env_name}' environment has an environment.conf manifest that conflicts with the 'default_manifest' setting."
msgstr ""

#: ../lib/puppet/node/environment.rb:533
msgid "Could not parse for environment %{env}: %{detail}"
msgstr ""

#: ../lib/puppet/parameter/package_options.rb:22
msgid "Expected either a string or hash of options"
msgstr ""

#: ../lib/puppet/parameter/path.rb:27 ../lib/puppet/parameter/path.rb:53
msgid "%{name} only accepts a single path, not an array of paths"
msgstr ""

#: ../lib/puppet/parameter/path.rb:30
msgid "%{name} must be a fully qualified path"
msgstr ""

#: ../lib/puppet/parameter/value_collection.rb:136
msgid "Property option :call is deprecated and no longer used. Please remove it."
msgstr ""

#: ../lib/puppet/parameter/value_collection.rb:184
msgid "Invalid value %{value}. "
msgstr ""

#: ../lib/puppet/parameter/value_collection.rb:186
msgid "Valid values are %{value_list}. "
msgstr ""

#: ../lib/puppet/parameter/value_collection.rb:188
msgid "Valid values match %{pattern}."
msgstr ""

#: ../lib/puppet/parser/ast/pops_bridge.rb:183
msgid "Instantiating Resource with type checked parameters - scope is missing, skipping type checking."
msgstr ""

#: ../lib/puppet/parser/ast/resource.rb:9
msgid "Use of Puppet::Parser::AST::Resource is deprecated and not fully functional"
msgstr ""

#: ../lib/puppet/parser/ast/resource_instance.rb:7
msgid "Use of Puppet::Parser::AST::ResourceInstance is deprecated"
msgstr ""

#: ../lib/puppet/parser/ast/resourceparam.rb:7
msgid "Use of Puppet::Parser::AST::ResourceParam is deprecated and not fully functional"
msgstr ""

#. TRANSLATORS "stage" is a keyword in Puppet and should not be translated
#: ../lib/puppet/parser/compiler.rb:95 ../lib/puppet/parser/environment_compiler.rb:134
msgid "Only classes can set 'stage'; normal resources like %{resource} cannot change run stage"
msgstr ""

#. TRANSLATORS "Site" is a puppet keyword and should not be translated
#: ../lib/puppet/parser/compiler.rb:122
msgid "Application instances like '%{resource}' can only be contained within a Site"
msgstr ""

#: ../lib/puppet/parser/compiler.rb:148
msgid "For compiling %{node}"
msgstr ""

#: ../lib/puppet/parser/compiler.rb:152
msgid "Compile: Set node parameters"
msgstr ""

#: ../lib/puppet/parser/compiler.rb:154
msgid "Compile: Created settings scope"
msgstr ""

#: ../lib/puppet/parser/compiler.rb:156
msgid "Compile: Evaluated capability mappings"
msgstr ""

#. TRANSLATORS "main" is a function name and should not be translated
#: ../lib/puppet/parser/compiler.rb:159
msgid "Compile: Evaluated main"
msgstr ""

#: ../lib/puppet/parser/compiler.rb:161
msgid "Compile: Evaluated site"
msgstr ""

#: ../lib/puppet/parser/compiler.rb:163
msgid "Compile: Evaluated AST node"
msgstr ""

#: ../lib/puppet/parser/compiler.rb:165
msgid "Compile: Evaluated node classes"
msgstr ""

#: ../lib/puppet/parser/compiler.rb:167
msgid "Compile: Evaluated application instances"
msgstr ""

#: ../lib/puppet/parser/compiler.rb:170
msgid "Compile: Evaluated site capability mappings"
msgstr ""

#: ../lib/puppet/parser/compiler.rb:172
msgid "Compile: Evaluated generators"
msgstr ""

#: ../lib/puppet/parser/compiler.rb:174
msgid "Compile: Validate Catalog pre-finish"
msgstr ""

#: ../lib/puppet/parser/compiler.rb:178
msgid "Compile: Finished catalog"
msgstr ""

#: ../lib/puppet/parser/compiler.rb:180
msgid "Compile: Prune"
msgstr ""

#: ../lib/puppet/parser/compiler.rb:184
msgid "Compile: Validate Catalog final"
msgstr ""

#: ../lib/puppet/parser/compiler.rb:314
msgid "Invalid node mapping in %{app}: Mapping must be a hash"
msgstr ""

#: ../lib/puppet/parser/compiler.rb:317
msgid "Invalid node mapping in %{app}: Key %{k} is not a Node"
msgstr ""

#: ../lib/puppet/parser/compiler.rb:317
msgid "Node"
msgstr ""

#: ../lib/puppet/parser/compiler.rb:320
msgid "Invalid node mapping in %{app}: Value %{res} is not a resource"
msgstr ""

#: ../lib/puppet/parser/compiler.rb:321
msgid "Application %{app} maps component %{res} to multiple nodes"
msgstr ""

#: ../lib/puppet/parser/compiler.rb:366
msgid "Could not find class %{name} for %{node}"
msgstr ""

#: ../lib/puppet/parser/compiler.rb:491
msgid "Could not find node statement with name 'default' or '%{names}'"
msgstr ""

#: ../lib/puppet/parser/compiler.rb:512
msgid "Evaluated collections"
msgstr ""

#: ../lib/puppet/parser/compiler.rb:527
msgid "Evaluated definitions"
msgstr ""

#: ../lib/puppet/parser/compiler.rb:556
msgid "Iterated (%{count}) on generators"
msgstr ""

#: ../lib/puppet/parser/compiler.rb:567
msgid "Somehow looped more than 1000 times while evaluating host catalog"
msgstr ""

#: ../lib/puppet/parser/compiler.rb:598
msgid "Could not find resource(s) %{resources} for overriding"
msgstr ""

#: ../lib/puppet/parser/compiler.rb:609
msgid "Failed to realize virtual resources %{resources}"
msgstr ""

#. TRANSLATORS "main" is a function name and should not be translated
#: ../lib/puppet/parser/compiler.rb:639
msgid "Couldn't find main"
msgstr ""

#: ../lib/puppet/parser/compiler.rb:711
msgid "For initializing compiler"
msgstr ""

#: ../lib/puppet/parser/compiler/catalog_validator/env_relationship_validator.rb:17
msgid "Capability '%{cap}' referenced by '%{param}' is never exported"
msgstr ""

#: ../lib/puppet/parser/compiler/catalog_validator/env_relationship_validator.rb:56
msgid "'%{value}' is exported by both '%{hash}' and '%{resource}'"
msgstr ""

#: ../lib/puppet/parser/compiler/catalog_validator/relationship_validator.rb:26
msgid "'%{param}' is not a valid relationship to a capability"
msgstr ""

#: ../lib/puppet/parser/compiler/catalog_validator/relationship_validator.rb:35
msgid "Could not find resource '%{res}' in parameter '%{param}'"
msgstr ""

#: ../lib/puppet/parser/compiler/catalog_validator/site_validator.rb:14
msgid "Only application components can appear inside a site - %{res} is not allowed"
msgstr ""

#: ../lib/puppet/parser/environment_compiler.rb:12
msgid "%{detail} in environment %{env}"
msgstr ""

#: ../lib/puppet/parser/environment_compiler.rb:59
msgid "For compiling environment catalog %{env}"
msgstr ""

#: ../lib/puppet/parser/environment_compiler.rb:62
msgid "Env Compile: Created settings scope"
msgstr ""

#: ../lib/puppet/parser/environment_compiler.rb:64
msgid "Env Compile: Evaluated main"
msgstr ""

#: ../lib/puppet/parser/environment_compiler.rb:66
msgid "Env Compile: Evaluated site"
msgstr ""

#: ../lib/puppet/parser/environment_compiler.rb:68
msgid "Env Compile: Evaluated application instances"
msgstr ""

#: ../lib/puppet/parser/environment_compiler.rb:70
msgid "Env Compile: Prune"
msgstr ""

#: ../lib/puppet/parser/environment_compiler.rb:72
msgid "Env Compile: Validate Catalog pre-finish"
msgstr ""

#: ../lib/puppet/parser/environment_compiler.rb:76
msgid "Env Compile: Finished catalog"
msgstr ""

#: ../lib/puppet/parser/environment_compiler.rb:80
msgid "Env Compile: Validate Catalog final"
msgstr ""

#: ../lib/puppet/parser/environment_compiler.rb:156
msgid "Environment Compiler: Could not find a site definition to evaluate"
msgstr ""

#: ../lib/puppet/parser/environment_compiler.rb:162
msgid "Evaluated application %{resource}"
msgstr ""

#: ../lib/puppet/parser/functions.rb:149
msgid "Overwriting previous definition for function %{name}"
msgstr ""

#: ../lib/puppet/parser/functions.rb:167
msgid "Called %{name}"
msgstr ""

#: ../lib/puppet/parser/functions.rb:170
msgid "%{name}(): Wrong number of arguments given (%{arg_count} for %{arity})"
msgstr ""

#: ../lib/puppet/parser/functions.rb:172
msgid "%{name}(): Wrong number of arguments given (%{arg_count} for minimum %{min_arg_count})"
msgstr ""

#: ../lib/puppet/parser/functions.rb:176
msgid "custom functions must be called with a single array that contains the arguments. For example, function_example([1]) instead of function_example(1)"
msgstr ""

#: ../lib/puppet/parser/functions.rb:275
msgid "%{name}() can only be called using the 4.x function API. See Scope#call_function"
msgstr ""

#: ../lib/puppet/parser/functions/contain.rb:28
msgid "Calling function_contain via the Scope class is deprecated. Use Scope#call_function instead"
msgstr ""

#: ../lib/puppet/parser/functions/create_resources.rb:50
msgid "create_resources(): wrong number of arguments (%{count}; must be 2 or 3)"
msgstr ""

#: ../lib/puppet/parser/functions/create_resources.rb:51
msgid "create_resources(): second argument must be a hash"
msgstr ""

#: ../lib/puppet/parser/functions/create_resources.rb:53
msgid "create_resources(): third argument, if provided, must be a hash"
msgstr ""

#: ../lib/puppet/parser/functions/file.rb:31
msgid "Could not find any files from %{values}"
msgstr ""

#. TRANSLATORS "fully qualified" refers to a fully qualified file system path
#: ../lib/puppet/parser/functions/generate.rb:15
msgid "Generators must be fully qualified"
msgstr ""

#: ../lib/puppet/parser/functions/generate.rb:25
msgid "Generators can only contain alphanumerics, file separators, and dashes"
msgstr ""

#: ../lib/puppet/parser/functions/generate.rb:30
msgid "Can not use generators with '..' in them."
msgstr ""

#: ../lib/puppet/parser/functions/generate.rb:36
msgid "Failed to execute generator %{generator}: %{detail}"
msgstr ""

#. TRANSLATORS "function_include", "Scope", and "Scope#call_function" refer to Puppet internals and should not be translated
#: ../lib/puppet/parser/functions/include.rb:33
msgid "Calling function_include via the Scope class is deprecated. Use Scope#call_function instead"
msgstr ""

#: ../lib/puppet/parser/functions/inline_template.rb:18
msgid "Failed to parse inline template: %{detail}"
msgstr ""

#: ../lib/puppet/parser/functions/require.rb:39
msgid "Calling function_require via the Scope class is deprecated. Use Scope#call_function instead"
msgstr ""

#: ../lib/puppet/parser/relationship.rb:30
msgid "Invalid relationship type %{relationship_type}"
msgstr ""

#. TRANSLATORS "source" is a keyword and should not be translated
#: ../lib/puppet/parser/relationship.rb:38
msgid "source shouldn't be an array"
msgstr ""

#. TRANSLATORS "target" is a keyword and should not be translated
#: ../lib/puppet/parser/relationship.rb:40
msgid "target shouldn't be an array"
msgstr ""

#: ../lib/puppet/parser/relationship.rb:45
msgid "Could not find resource '%{source}' for relationship on '%{target}'"
msgstr ""

#: ../lib/puppet/parser/relationship.rb:48
msgid "Could not find resource '%{target}' for relationship from '%{source}'"
msgstr ""

#: ../lib/puppet/parser/resource.rb:63
msgid "Could not find stage %{stage} specified by %{resource}"
msgstr ""

#: ../lib/puppet/parser/resource.rb:73
msgid "Evaluated resource %{res}"
msgstr ""

#: ../lib/puppet/parser/resource.rb:128
msgid "Resources require a hash as last argument"
msgstr ""

#: ../lib/puppet/parser/resource.rb:129
msgid "Resources require a scope"
msgstr ""

#: ../lib/puppet/parser/resource.rb:159
msgid "Only subclasses can override parameters"
msgstr ""

#: ../lib/puppet/parser/resource.rb:245
msgid "Invalid consume in %{value0}: %{ref} is not a resource"
msgstr ""

#: ../lib/puppet/parser/resource.rb:252
msgid "Resource %{ref} could not be found; it might not have been produced yet"
msgstr ""

#: ../lib/puppet/parser/resource.rb:256
msgid "Invalid consume in %{ref}: %{cap} is not a capability resource"
msgstr ""

#: ../lib/puppet/parser/resource.rb:265
msgid "Resource %{res} tries to consume %{cns} but no 'consumes' mapping exists for %{resource_type} and %{cns_type}"
msgstr ""

#: ../lib/puppet/parser/resource.rb:284
msgid "Attempt to reassign attribute '%{name}' in '%{resource}' caused by multiple consumed mappings to the same attribute"
msgstr ""

#: ../lib/puppet/parser/resource.rb:383
msgid "Duplicate parameter '%{param}' for on %{resource}"
msgstr ""

#: ../lib/puppet/parser/scope.rb:158
msgid "Numerical variables cannot be changed. Attempt to set $%{name}"
msgstr ""

#: ../lib/puppet/parser/scope.rb:163
msgid "Numerical variables cannot be deleted: Attempt to delete: $%{name}"
msgstr ""

#: ../lib/puppet/parser/scope.rb:217
msgid "%{callee}: expects a value for parameter $%{to}"
msgstr ""

#: ../lib/puppet/parser/scope.rb:218
msgid "%{callee}: default expression for $%{from} tries to illegally access not yet evaluated $%{to}"
msgstr ""

#: ../lib/puppet/parser/scope.rb:237
msgid "Attempt to assign variable %{name} when evaluating parameters"
msgstr ""

#: ../lib/puppet/parser/scope.rb:489
msgid "Scope variable name %{name} is a %{klass}, not a string"
msgstr ""

#: ../lib/puppet/parser/scope.rb:528
msgid "Variable: %{name}"
msgstr ""

#: ../lib/puppet/parser/scope.rb:529 ../lib/puppet/parser/scope.rb:531
msgid "Undefined variable '%{name}'; %{reason}"
msgstr ""

#: ../lib/puppet/parser/scope.rb:656
msgid "class %{classname} could not be found"
msgstr ""

#: ../lib/puppet/parser/scope.rb:657
msgid "class %{classname} has not been evaluated"
msgstr ""

#: ../lib/puppet/parser/scope.rb:707
msgid "Default already defined for %{type} { %{param} }; cannot redefine"
msgstr ""

#: ../lib/puppet/parser/scope.rb:753
msgid "Cannot assign to a numeric match result variable '$%{name}'"
msgstr ""

#: ../lib/puppet/parser/scope.rb:756
msgid "Scope variable name %{value0} is a %{value1}, not a string"
msgstr ""

#: ../lib/puppet/parser/scope.rb:761 ../lib/puppet/parser/scope.rb:766
msgid "Attempt to assign to a reserved variable name: '%{name}'"
msgstr ""

#: ../lib/puppet/parser/scope.rb:772
msgid "Cannot append, variable '$%{name}' is defined in this scope"
msgstr ""

#: ../lib/puppet/parser/scope.rb:774
msgid "Cannot reassign variable '$%{name}'"
msgstr ""

#: ../lib/puppet/parser/scope.rb:819
msgid "Unsupported data type: '%{klass}'"
msgstr ""

#: ../lib/puppet/parser/scope.rb:864
msgid "Trying to append to a hash with something which is not a hash is unsupported"
msgstr ""

#: ../lib/puppet/parser/scope.rb:886
msgid "Method Parser::Scope#unset_ephemeral_var() is deprecated"
msgstr ""

#: ../lib/puppet/parser/scope.rb:1008
msgid "Invalid regex match data. Got a %{klass}"
msgstr ""

#. TRANSLATORS "Class" and "Type" are Puppet keywords and should not be translated
#: ../lib/puppet/parser/scope.rb:1098
msgid "Cannot use an unspecific Class[] Type"
msgstr ""

#. TRANSLATORS "Resource" is a class name and should not be translated
#: ../lib/puppet/parser/scope.rb:1125
msgid "Cannot use an unspecific Resource[] where a Resource['class', name] is expected"
msgstr ""

#. TRANSLATORS "Resource" is a class name and should not be translated
#: ../lib/puppet/parser/scope.rb:1129
msgid "Cannot use a Resource[%{type_name}] where a Resource['class', name] is expected"
msgstr ""

#. TRANSLATORS "Resource" is a class name and should not be translated
#: ../lib/puppet/parser/scope.rb:1133
msgid "Cannot use an unspecific Resource['class'] where a Resource['class', name] is expected"
msgstr ""

#: ../lib/puppet/parser/templatewrapper.rb:81
msgid "Bound template variables for %{template_source}"
msgstr ""

#: ../lib/puppet/parser/templatewrapper.rb:89
msgid "Interpolated template %{template_source}"
msgstr ""

#: ../lib/puppet/parser/type_loader.rb:101
msgid "No file(s) found for import of '%{pattern}'"
msgstr ""

#: ../lib/puppet/pops/evaluator/access_operator.rb:271
msgid "Cannot use %{key} where %{expected} is expected"
msgstr ""

#: ../lib/puppet/pops/evaluator/collector_transformer.rb:104
msgid "Cannot transform a number to a tag"
msgstr ""

#: ../lib/puppet/pops/evaluator/collector_transformer.rb:167 ../lib/puppet/pops/evaluator/collector_transformer.rb:229
msgid "Cannot transform object of class %{klass}"
msgstr ""

#: ../lib/puppet/pops/evaluator/collectors/exported_collector.rb:50
msgid "A duplicate resource was found while collecting exported resources, with the type and title %{title}"
msgstr ""

#: ../lib/puppet/pops/evaluator/compare_operator.rb:50
msgid "A String is not comparable to a non String"
msgstr ""

#: ../lib/puppet/pops/evaluator/compare_operator.rb:63
msgid "A Numeric is not comparable to non Numeric"
msgstr ""

#: ../lib/puppet/pops/evaluator/compare_operator.rb:91
msgid "Symbol not comparable to non Symbol"
msgstr ""

#: ../lib/puppet/pops/evaluator/compare_operator.rb:96
msgid "Timespans are only comparable to Timespans, Integers, and Floats"
msgstr ""

#: ../lib/puppet/pops/evaluator/compare_operator.rb:101
msgid "Timestamps are only comparable to Timestamps, Integers, and Floats"
msgstr ""

#: ../lib/puppet/pops/evaluator/compare_operator.rb:106
msgid "Versions not comparable to non Versions"
msgstr ""

#: ../lib/puppet/pops/evaluator/compare_operator.rb:111
msgid "Only Strings, Numbers, Timespans, Timestamps, and Versions are comparable"
msgstr ""

#: ../lib/puppet/pops/evaluator/epp_evaluator.rb:36
msgid "Could not find template '%{file}'"
msgstr ""

#: ../lib/puppet/pops/evaluator/evaluator_impl.rb:1180
msgid "Can only append Array or Hash to a Hash"
msgstr ""

#: ../lib/puppet/pops/evaluator/evaluator_impl.rb:1184
msgid "Can only append to an Array or a Hash."
msgstr ""

#: ../lib/puppet/pops/evaluator/evaluator_impl.rb:1214
msgid "Can only delete from an Array or Hash."
msgstr ""

#: ../lib/puppet/pops/evaluator/runtime3_converter.rb:102
msgid "Use of an Iterator is not supported here"
msgstr ""

#: ../lib/puppet/pops/issues.rb:53
msgid "Error while reporting issue: %{code}. %{message}"
msgstr ""

#. TRANSLATORS ":label" is a keyword and should not be translated
#: ../lib/puppet/pops/issues.rb:94
msgid "Label provider key :label must be set to produce the text of the message!"
msgstr ""

#. TRANSLATORS ":semantic" is a keyword and should not be translated
#: ../lib/puppet/pops/issues.rb:102
msgid "Label provider key :semantic must be set to produce the text of the message!"
msgstr ""

#: ../lib/puppet/pops/issues.rb:147
msgid "%{issue} may not have a name containing a hyphen. The name '%{name}' is not legal"
msgstr ""

#: ../lib/puppet/pops/issues.rb:157
msgid "A variable name may not contain a hyphen. The name '%{name}' is not legal"
msgstr ""

#: ../lib/puppet/pops/issues.rb:165
msgid "Classes, definitions, and nodes may only appear at toplevel or inside other classes"
msgstr ""

#: ../lib/puppet/pops/issues.rb:169
msgid "%{value} may only appear at toplevel"
msgstr ""

#: ../lib/puppet/pops/issues.rb:173
msgid "Illegal attempt to assign to '%{name}'. Cannot assign to variables in other namespaces"
msgstr ""

#: ../lib/puppet/pops/issues.rb:178
msgid "Illegal attempt to assign to '%{value}'. Not an assignable reference"
msgstr ""

#: ../lib/puppet/pops/issues.rb:184
msgid "Cannot reassign built in (or already assigned) variable '$%{var}'"
msgstr ""

#: ../lib/puppet/pops/issues.rb:186
msgid "Cannot reassign variable '$%{var}'"
msgstr ""

#: ../lib/puppet/pops/issues.rb:192
msgid "Attempt to assign to a reserved variable name: '$%{var}'"
msgstr ""

#: ../lib/puppet/pops/issues.rb:197
msgid "Illegal attempt to assign to the numeric match result variable '$%{var}'. Numeric variables are not assignable"
msgstr ""

#: ../lib/puppet/pops/issues.rb:202
msgid "Assignment not allowed here"
msgstr ""

#: ../lib/puppet/pops/issues.rb:207
msgid "The numeric parameter name '$%{name}' cannot be used (clashes with numeric match result variables)"
msgstr ""

#: ../lib/puppet/pops/issues.rb:215
msgid "Illegal attempt to assign via [index/key]. Not an assignable reference"
msgstr ""

#: ../lib/puppet/pops/issues.rb:222
msgid "Illegal attempt to assign to %{value} via [index/key]. Not an assignable reference"
msgstr ""

#: ../lib/puppet/pops/issues.rb:226
msgid "Mismatched number of assignable entries and values, expected %{expected}, got %{actual}"
msgstr ""

#: ../lib/puppet/pops/issues.rb:230
msgid "No value for required key '%{key}' in assignment to variables from hash"
msgstr ""

#: ../lib/puppet/pops/issues.rb:234
msgid "No value for required variable '$%{name}' in assignment to variables from class reference"
msgstr ""

#: ../lib/puppet/pops/issues.rb:238
msgid "The operator '%{operator}' is no longer supported. See http://links.puppetlabs.com/remove-plus-equals"
msgstr ""

#: ../lib/puppet/pops/issues.rb:244
msgid "The operator '%{operator}' is not supported."
msgstr ""

#: ../lib/puppet/pops/issues.rb:251
msgid "The operator '%{operator}' in %{value} is not supported."
msgstr ""

#: ../lib/puppet/pops/issues.rb:257
msgid "Operator '%{operator}' is not applicable to %{left}."
msgstr ""

#: ../lib/puppet/pops/issues.rb:261
msgid "Operator '%{operator}' is not applicable to %{left} when right side is %{right}."
msgstr ""

#: ../lib/puppet/pops/issues.rb:265
msgid "Comparison of: %{left} %{operator} %{right}, is not possible. Caused by '%{detail}'."
msgstr ""

#: ../lib/puppet/pops/issues.rb:269
msgid "Can not convert right match operand to a regular expression. Caused by '%{detail}'."
msgstr ""

#: ../lib/puppet/pops/issues.rb:273
msgid "Left match operand must result in a String value. Got %{left}."
msgstr ""

#: ../lib/puppet/pops/issues.rb:280
msgid "Invalid use of expression. %{value} does not produce a value"
msgstr ""

#: ../lib/puppet/pops/issues.rb:286
msgid "Illegal +> operation on attribute %{attr}. This operator can not be used in %{expression}"
msgstr ""

#: ../lib/puppet/pops/issues.rb:290
msgid "Illegal name. The given name '%{name}' does not conform to the naming rule /^((::)?[a-z_]w*)(::[a-z]\\w*)*$/"
msgstr ""

#: ../lib/puppet/pops/issues.rb:294
msgid "Illegal type mapping. Expected a Type on the left side, got %{expression}"
msgstr ""

#: ../lib/puppet/pops/issues.rb:298
msgid "Illegal type mapping. Expected a Tuple[Regexp,String] on the left side, got %{expression}"
msgstr ""

#: ../lib/puppet/pops/issues.rb:302
msgid "Illegal parameter name. The given name '%{name}' does not conform to the naming rule /^[a-z_]\\w*$/"
msgstr ""

#: ../lib/puppet/pops/issues.rb:306
msgid "Illegal variable name, The given name '%{name}' does not conform to the naming rule /^((::)?[a-z]\\w*)*((::)?[a-z_]\\w*)$/"
msgstr ""

#: ../lib/puppet/pops/issues.rb:310
msgid "Illegal numeric variable name, The given name '%{name}' must be a decimal value if it starts with a digit 0-9"
msgstr ""

#: ../lib/puppet/pops/issues.rb:316
msgid "Illegal type reference. The given name '%{name}' does not conform to the naming rule"
msgstr ""

#: ../lib/puppet/pops/issues.rb:324
msgid "You cannot collect exported resources without storeconfigs being set; the collection will be ignored"
msgstr ""

#: ../lib/puppet/pops/issues.rb:332
msgid "You cannot collect exported resources without storeconfigs being set; the export is ignored"
msgstr ""

#: ../lib/puppet/pops/issues.rb:338
msgid "The hostname '%{hostname}' contains illegal characters (only letters, digits, '_', '-', and '.' are allowed)"
msgstr ""

#: ../lib/puppet/pops/issues.rb:344
msgid "An interpolated expression is not allowed in a hostname of a node"
msgstr ""

#: ../lib/puppet/pops/issues.rb:351
msgid "Illegal expression. %{expression} is unacceptable as %{feature} in %{container}"
msgstr ""

#: ../lib/puppet/pops/issues.rb:357
msgid "Illegal variable expression. %{expresion} did not produce a variable name (String or Numeric)."
msgstr ""

#: ../lib/puppet/pops/issues.rb:364
msgid "Illegal query expression. %{expression} cannot be used in a query"
msgstr ""

#: ../lib/puppet/pops/issues.rb:370
msgid "Resource Defaults are not virtualizable"
msgstr ""

#: ../lib/puppet/pops/issues.rb:377
msgid "Attempt to use unsupported range in %{expression}, %{count} values given for max 1"
msgstr ""

#: ../lib/puppet/pops/issues.rb:383
msgid "Expressions of type %{expression} are not supported in this version of Puppet"
msgstr ""

#: ../lib/puppet/pops/issues.rb:387
msgid "Illegal relationship operand, can not form a relationship with %{expression}. A Catalog type is required."
msgstr ""

#: ../lib/puppet/pops/issues.rb:391
msgid "Illegal relationship operand, can not form a relationship with something of type %{expression_type}. A Catalog type is required."
msgstr ""

#: ../lib/puppet/pops/issues.rb:395
msgid "String supports [] with one or two arguments. Got %{actual}"
msgstr ""

#: ../lib/puppet/pops/issues.rb:399
msgid "String-Type [] requires all arguments to be integers (or default). Got %{actual}"
msgstr ""

#: ../lib/puppet/pops/issues.rb:403
msgid "Array supports [] with one or two arguments. Got %{actual}"
msgstr ""

#: ../lib/puppet/pops/issues.rb:407
msgid "Hash supports [] with one or more arguments. Got %{actual}"
msgstr ""

#: ../lib/puppet/pops/issues.rb:411
msgid "Integer-Type supports [] with one or two arguments (from, to). Got %{actual}"
msgstr ""

#: ../lib/puppet/pops/issues.rb:415
msgid "Integer-Type [] requires all arguments to be integers (or default). Got %{actual}"
msgstr ""

#: ../lib/puppet/pops/issues.rb:419
msgid "A Type's size constraint arguments must be a single Integer type, or 1-2 integers (or default). Got %{actual}"
msgstr ""

#: ../lib/puppet/pops/issues.rb:423
msgid "Float-Type supports [] with one or two arguments (from, to). Got %{actual}"
msgstr ""

#: ../lib/puppet/pops/issues.rb:427
msgid "Float-Type [] requires all arguments to be floats, or integers (or default). Got %{actual}"
msgstr ""

#: ../lib/puppet/pops/issues.rb:432
msgid "one of %{expected} are"
msgstr ""

#: ../lib/puppet/pops/issues.rb:434
msgid "%{expected} is"
msgstr ""

#: ../lib/puppet/pops/issues.rb:436
msgid "%{expression}[] cannot use %{actual} where %{expected_text} expected"
msgstr ""

#: ../lib/puppet/pops/issues.rb:440
msgid "\"#{label.article(actual_type)} #{actual_type}\""
msgstr ""

#: ../lib/puppet/pops/issues.rb:441
msgid "A substring operation does not accept %{actual_type_text} as a character index. Expected an Integer"
msgstr ""

#: ../lib/puppet/pops/issues.rb:445
msgid "%{expression}[] argument must be a Type or a String. Got %{actual}"
msgstr ""

#: ../lib/puppet/pops/issues.rb:449
msgid "%{base_type}[] arguments must be types. Got %{actual}"
msgstr ""

#: ../lib/puppet/pops/issues.rb:455
msgid "%{base_type_label}[] accepts %{min} or more arguments. Got %{actual}"
msgstr ""

#: ../lib/puppet/pops/issues.rb:457
msgid "%{base_type_label}[] accepts %{min} to %{max} arguments. Got %{actual}"
msgstr ""

#: ../lib/puppet/pops/issues.rb:459
msgid "%{base_type_label}[] accepts %{min} %{label}. Got %{actual}"
msgstr ""

#: ../lib/puppet/pops/issues.rb:459
msgid "argument"
msgstr ""

#: ../lib/puppet/pops/issues.rb:464
msgid "Error creating type specialization of %{base_type}, %{message}"
msgstr ""

#: ../lib/puppet/pops/issues.rb:468
msgid "Cannot specialize an already specialized %{kind} type"
msgstr ""

#: ../lib/puppet/pops/issues.rb:472
msgid "First argument to Resource[] must be a resource type or a String. Got %{actual}."
msgstr ""

#: ../lib/puppet/pops/issues.rb:476
msgid "Arguments to Resource[] are all empty/undefined"
msgstr ""

#: ../lib/puppet/pops/issues.rb:480
msgid "Illegal Class name in class reference. %{expression} cannot be used where a String is expected"
msgstr ""

#: ../lib/puppet/pops/issues.rb:484
msgid "Unacceptable name. The name '%{name}' is unacceptable as the name of %{value}"
msgstr ""

#: ../lib/puppet/pops/issues.rb:488
msgid "Parameter $%{param} is not last, and has 'captures rest'"
msgstr ""

#: ../lib/puppet/pops/issues.rb:492
msgid "Parameter $%{param} has 'captures rest' - not supported in %{container}"
msgstr ""

#: ../lib/puppet/pops/issues.rb:496
msgid "Parameter $%{param} is required but appears after optional parameters"
msgstr ""

#: ../lib/puppet/pops/issues.rb:500
msgid "Parameter $%{param} is required but no value was given"
msgstr ""

#: ../lib/puppet/pops/issues.rb:504
msgid "The value '%{value}' cannot be converted to Numeric."
msgstr ""

#: ../lib/puppet/pops/issues.rb:508
msgid "Unknown function: '%{name}'."
msgstr ""

#: ../lib/puppet/pops/issues.rb:512
msgid "Unknown variable: '%{name}'."
msgstr ""

#: ../lib/puppet/pops/issues.rb:516
msgid "Error while evaluating %{expression}, %{detail}"
msgstr ""

#: ../lib/puppet/pops/issues.rb:520
msgid "Resource type not found: %{res_type}"
msgstr ""

#: ../lib/puppet/pops/issues.rb:524
msgid "Illegal Resource Type expression, expected result to be a type name, or untitled Resource, got %{actual}"
msgstr ""

#: ../lib/puppet/pops/issues.rb:528
msgid "The title '%{title}' has already been used in this resource expression"
msgstr ""

#: ../lib/puppet/pops/issues.rb:532
msgid "The attribute '%{attribute}' has already been set"
msgstr ""

#: ../lib/puppet/pops/issues.rb:536
msgid "Missing title. The title expression resulted in undef"
msgstr ""

#: ../lib/puppet/pops/issues.rb:540
msgid "Missing title at index %{index}. The title expression resulted in an undef title"
msgstr ""

#: ../lib/puppet/pops/issues.rb:544
msgid "Illegal title type at index %{index}. Expected String, got %{actual}"
msgstr ""

#: ../lib/puppet/pops/issues.rb:548
msgid "Empty string title at %{index}. Title strings must have a length greater than zero."
msgstr ""

#: ../lib/puppet/pops/issues.rb:552
msgid "Resource not found: %{type_name}['%{title}']"
msgstr ""

#: ../lib/puppet/pops/issues.rb:556
msgid "The resource %{type_name}['%{title}'] does not have a parameter called '%{param}'"
msgstr ""

#: ../lib/puppet/pops/issues.rb:560
msgid "Division by 0"
msgstr ""

#: ../lib/puppet/pops/issues.rb:564
msgid "The result of the %{operator} expression is Infinity"
msgstr ""

#: ../lib/puppet/pops/issues.rb:569
msgid "Heredoc syntax specification has empty segment between '+' : '%{syntax}'"
msgstr ""

#: ../lib/puppet/pops/issues.rb:573
msgid "Ambiguous EPP parameter expression. Probably missing '<%-' before parameters to remove leading whitespace"
msgstr ""

#. TRANSLATORS "import" is a function name and should not be translated
#: ../lib/puppet/pops/issues.rb:578
msgid "Use of 'import' has been discontinued in favor of a manifest directory. See http://links.puppetlabs.com/puppet-import-deprecation"
msgstr ""

#: ../lib/puppet/pops/issues.rb:582
msgid "This %{expression} has no effect. A value was produced and then forgotten (one or more preceding expressions may have the wrong form)"
msgstr ""

#: ../lib/puppet/pops/issues.rb:586
msgid "This expression is invalid. Did you try declaring a '%{name}' resource without a title?"
msgstr ""

#: ../lib/puppet/pops/issues.rb:590
msgid "This %{expression} has no effect. %{container} can not end with a value-producing expression without other effect"
msgstr ""

#: ../lib/puppet/pops/issues.rb:594
msgid "Use of reserved word: %{word}, must be quoted if intended to be a String value"
msgstr ""

#: ../lib/puppet/pops/issues.rb:598
msgid "Use of future reserved word: '%{word}'"
msgstr ""

#: ../lib/puppet/pops/issues.rb:602
msgid "The name: '%{name}' is already defined by Puppet and can not be used as the name of %{expression}."
msgstr ""

#: ../lib/puppet/pops/issues.rb:606
msgid "No matching entry for selector parameter with value '%{param}'"
msgstr ""

#: ../lib/puppet/pops/issues.rb:610
msgid "Node inheritance is not supported in Puppet >= 4.0.0. See http://links.puppetlabs.com/puppet-node-inheritance-deprecation"
msgstr ""

#: ../lib/puppet/pops/issues.rb:614
msgid "Resource Override can only operate on resources, got: %{actual}"
msgstr ""

#: ../lib/puppet/pops/issues.rb:618
msgid "The parameter '%{param}' is declared more than once in the parameter list"
msgstr ""

#: ../lib/puppet/pops/issues.rb:622
msgid "The key '%{key}' is declared more than once"
msgstr ""

#: ../lib/puppet/pops/issues.rb:626
msgid "This %{container} already has a 'default' entry - this is a duplicate"
msgstr ""

#: ../lib/puppet/pops/issues.rb:630
msgid "The parameter $%{param} redefines a built in parameter in %{container}"
msgstr ""

#: ../lib/puppet/pops/issues.rb:634
msgid "Expected value of type %{expected}, got %{actual}"
msgstr ""

#: ../lib/puppet/pops/issues.rb:638
msgid "Unfolding of attributes from Hash can only be used once per resource body"
msgstr ""

#: ../lib/puppet/pops/issues.rb:642
msgid "This %{expression} appears in a context where catalog related expressions are not allowed"
msgstr ""

#: ../lib/puppet/pops/issues.rb:646
msgid "Syntax error at %{location}"
msgstr ""

#: ../lib/puppet/pops/issues.rb:650
msgid "Illegal class reference"
msgstr ""

#: ../lib/puppet/pops/issues.rb:654
msgid "Illegal fully qualified class reference"
msgstr ""

#: ../lib/puppet/pops/issues.rb:658
msgid "Illegal fully qualified name"
msgstr ""

#: ../lib/puppet/pops/issues.rb:662
msgid "Illegal name or bare word"
msgstr ""

#: ../lib/puppet/pops/issues.rb:666
msgid "Illegal number '%{value}'"
msgstr ""

#: ../lib/puppet/pops/issues.rb:670
msgid "Unicode escape '\\u' was not followed by 4 hex digits or 1-6 hex digits in {} or was > 10ffff"
msgstr ""

#: ../lib/puppet/pops/issues.rb:674
msgid "Not a valid hex number %{value}"
msgstr ""

#: ../lib/puppet/pops/issues.rb:678
msgid "Not a valid octal number %{value}"
msgstr ""

#: ../lib/puppet/pops/issues.rb:682
msgid "Not a valid decimal number %{value}"
msgstr ""

#: ../lib/puppet/pops/issues.rb:686
msgid "Internal Error: No string or file given to lexer to process."
msgstr ""

#: ../lib/puppet/pops/issues.rb:690
msgid "Unrecognized escape sequence '\\%{ch}'"
msgstr ""

#: ../lib/puppet/pops/issues.rb:694
msgid "Unclosed quote after %{after} followed by '%{followed_by}'"
msgstr ""

#: ../lib/puppet/pops/issues.rb:698
msgid "Unclosed multiline comment"
msgstr ""

#: ../lib/puppet/pops/issues.rb:702
msgid "Internal error: %{error}"
msgstr ""

#: ../lib/puppet/pops/issues.rb:706
msgid "Unbalanced epp tag, reached <eof> without closing tag."
msgstr ""

#: ../lib/puppet/pops/issues.rb:710
msgid "Reaching end after opening <%# without seeing %>"
msgstr ""

#: ../lib/puppet/pops/issues.rb:714
msgid "Unbalanced embedded expression - opening <% and reaching end of input"
msgstr ""

#: ../lib/puppet/pops/issues.rb:718
msgid "Unclosed parenthesis after '@(' followed by '%{followed_by}'"
msgstr ""

#: ../lib/puppet/pops/issues.rb:722
msgid "Heredoc without end-tagged line"
msgstr ""

#: ../lib/puppet/pops/issues.rb:726
msgid "Invalid heredoc escape char. Only t, r, n, s,  u, L, $ allowed. Got '%{actual}'"
msgstr ""

#: ../lib/puppet/pops/issues.rb:730
msgid "Invalid syntax in heredoc expected @(endtag[:syntax][/escapes])"
msgstr ""

#: ../lib/puppet/pops/issues.rb:734
msgid "Heredoc without any following lines of text"
msgstr ""

#: ../lib/puppet/pops/issues.rb:738
msgid "An escape char for @() may only appear once. Got '%{escapes}'"
msgstr ""

#: ../lib/puppet/pops/issues.rb:742
msgid "Illegal %{format} Byte Order mark at beginning of input: %{bom} - remove these from the puppet source"
msgstr ""

#: ../lib/puppet/pops/issues.rb:746
msgid "max"
msgstr ""

#: ../lib/puppet/pops/issues.rb:746
msgid "min"
msgstr ""

#: ../lib/puppet/pops/issues.rb:747
msgid "\"#{label.a_an_uc(semantic)} resulted in a value outside of Puppet Integer #{range_end} range, got '#{\"%#+x\" % value}'\""
msgstr ""

#: ../lib/puppet/pops/issues.rb:751
msgid "This runtime does not support hiera.yaml version %{version}"
msgstr ""

#: ../lib/puppet/pops/issues.rb:755
msgid "hiera.yaml version 3 cannot be used in %{location}"
msgstr ""

#: ../lib/puppet/pops/issues.rb:759
msgid "hiera.yaml version 4 cannot be used in the global layer"
msgstr ""

#: ../lib/puppet/pops/issues.rb:763
msgid "Undefined variable '%{name}'"
msgstr ""

#: ../lib/puppet/pops/issues.rb:767
msgid "Backend '%{name}' is defined more than once"
msgstr ""

#: ../lib/puppet/pops/issues.rb:769 ../lib/puppet/pops/issues.rb:779
msgid "%{msg}. First defined at line %{line}"
msgstr ""

#: ../lib/puppet/pops/issues.rb:773
msgid "No data provider is registered for backend '%{name}'"
msgstr ""

#: ../lib/puppet/pops/issues.rb:777
msgid "Hierarchy name '%{name}' defined more than once"
msgstr ""

#: ../lib/puppet/pops/issues.rb:783
msgid "'hiera3_backend' is only allowed in the global layer"
msgstr ""

#: ../lib/puppet/pops/issues.rb:787
msgid "'default_hierarchy' is only allowed in the module layer"
msgstr ""

#: ../lib/puppet/pops/issues.rb:791
msgid "Use \"data_hash: %{function_name}_data\" instead of \"hiera3_backend: %{function_name}\""
msgstr ""

#: ../lib/puppet/pops/issues.rb:795
msgid "One of %{keys} must be defined in hierarchy '%{name}'"
msgstr ""

#: ../lib/puppet/pops/issues.rb:799 ../lib/puppet/pops/issues.rb:807
msgid "Only one of %{keys} can be defined in hierarchy '%{name}'"
msgstr ""

#: ../lib/puppet/pops/issues.rb:803
msgid "Only one of %{keys} can be defined in defaults"
msgstr ""

#: ../lib/puppet/pops/issues.rb:811
msgid "Option key '%{key}' used in hierarchy '%{name}' is reserved by Puppet"
msgstr ""

#: ../lib/puppet/pops/issues.rb:815
msgid "Option key '%{key}' used in defaults is reserved by Puppet"
msgstr ""

#: ../lib/puppet/pops/issues.rb:819
msgid "Unable to find '%{function_type}' function named '%{function_name}'"
msgstr ""

#: ../lib/puppet/pops/issues.rb:823
msgid "'alias' interpolation is only permitted if the expression is equal to the entire string"
msgstr ""

#: ../lib/puppet/pops/issues.rb:827
msgid "Unknown interpolation method '%{name}'"
msgstr ""

#: ../lib/puppet/pops/issues.rb:831
msgid "Interpolation using method syntax is not allowed in this context"
msgstr ""

#: ../lib/puppet/pops/loader/base_loader.rb:112
msgid "Originally set %{original}."
msgstr ""

#: ../lib/puppet/pops/loader/base_loader.rb:112
msgid "Set at unknown location"
msgstr ""

#: ../lib/puppet/pops/loader/base_loader.rb:113
msgid "Attempt to redefine entity '%{name}'. %{origin_info}"
msgstr ""

#: ../lib/puppet/pops/loader/gem_support.rb:30
msgid "Gem not found %{uri}"
msgstr ""

#: ../lib/puppet/pops/loader/gem_support.rb:45
msgid "Gem not found '%{gem_name}'"
msgstr ""

#: ../lib/puppet/pops/loader/puppet_function_instantiator.rb:25
msgid "The code loaded from %{source_ref} does not define the function '%{func_name}' - it is empty."
msgstr ""

#: ../lib/puppet/pops/loader/puppet_function_instantiator.rb:29
msgid "The code loaded from %{source_ref} must contain only the function '%{type_name}' - it has additional definitions."
msgstr ""

#: ../lib/puppet/pops/loader/puppet_function_instantiator.rb:34
msgid "The code loaded from %{source_ref} does not define the function '%{type_name}' - no function found."
msgstr ""

#: ../lib/puppet/pops/loader/puppet_function_instantiator.rb:39
msgid "The code loaded from %{source_ref} produced function with the wrong name, expected %{expected}, actual %{actual}"
msgstr ""

#: ../lib/puppet/pops/loader/puppet_function_instantiator.rb:42
msgid "The code loaded from %{source} contains additional logic - can only contain the function %{name}"
msgstr ""

#: ../lib/puppet/pops/loader/puppet_resource_type_impl_instantiator.rb:33
msgid "The code loaded from %{source_ref} does not create the resource type '%{type_name}' - it is empty"
msgstr ""

#: ../lib/puppet/pops/loader/puppet_resource_type_impl_instantiator.rb:44
msgid "new"
msgstr ""

#: ../lib/puppet/pops/loader/puppet_resource_type_impl_instantiator.rb:49
msgid "The code loaded from %{source_ref} does not create the resource type '%{type_name}' - no call to %{rname}.new found."
msgstr ""

#: ../lib/puppet/pops/loader/puppet_resource_type_impl_instantiator.rb:53
msgid "The code loaded from %{source_ref} must contain only the creation of resource type '%{typen_name}' - it has additional logic."
msgstr ""

#: ../lib/puppet/pops/loader/puppet_resource_type_impl_instantiator.rb:61
msgid "The code loaded from %{source_ref} does not define the resource type '%{type_name}' - got '%{got}'."
msgstr ""

#: ../lib/puppet/pops/loader/puppet_resource_type_impl_instantiator.rb:67
msgid "The code loaded from %{source_ref} produced resource type with the wrong name, expected '%{expected}', actual '%{actual}'"
msgstr ""

#: ../lib/puppet/pops/loader/ruby_function_instantiator.rb:17
msgid "The code loaded from %{source_ref} does not seem to be a Puppet 4x API function - no create_function call."
msgstr ""

#: ../lib/puppet/pops/loader/ruby_function_instantiator.rb:24
msgid "The code loaded from %{source_ref} did not produce a Function class when evaluated. Got '%{klass}'"
msgstr ""

#: ../lib/puppet/pops/loader/ruby_function_instantiator.rb:27
msgid "The code loaded from %{source_ref} produced mis-matched name, expected '%{type_name}', got %{created_name}"
msgstr ""

#: ../lib/puppet/pops/loader/type_definition_instantiator.rb:15
msgid "The code loaded from %{source_ref} does not define the type '%{name}' - it is empty."
msgstr ""

#: ../lib/puppet/pops/loader/type_definition_instantiator.rb:20
msgid "The code loaded from %{source_ref} must contain only the type '%{name}' - it has additional definitions."
msgstr ""

#: ../lib/puppet/pops/loader/type_definition_instantiator.rb:26
msgid "The code loaded from %{source_ref} does not define the type '%{name}' - no type alias or type definition found."
msgstr ""

#: ../lib/puppet/pops/loader/type_definition_instantiator.rb:32
msgid "The code loaded from %{source_ref} produced type with the wrong name, expected '%{name}', actual '%{actual_name}'"
msgstr ""

#: ../lib/puppet/pops/loader/type_definition_instantiator.rb:37
msgid "The code loaded from %{source_ref} contains additional logic - can only contain the type '%{name}'"
msgstr ""

#: ../lib/puppet/pops/loaders.rb:32
msgid "Attempt to redefine already initialized loaders for environment"
msgstr ""

#: ../lib/puppet/pops/loaders.rb:168
msgid "Unable to find loader named '%{loader_name}'"
msgstr ""

#: ../lib/puppet/pops/lookup.rb:88
msgid "Function lookup() did not find a value for the name '%{name}'"
msgid_plural "Function lookup() did not find a value for any of the names [%{name_list}]"
msgstr[0] ""
msgstr[1] ""

#: ../lib/puppet/pops/lookup/environment_data_provider.rb:20
msgid "hiera.yaml version 3 found at the environment root was ignored"
msgstr ""

#: ../lib/puppet/pops/lookup/hiera_config.rb:85
msgid "Using of legacy data provider function '%{function_name}'. Please convert to a 'data_hash' function"
msgstr ""

#: ../lib/puppet/pops/lookup/hiera_config.rb:140
msgid "%{config_path}: File exists but does not contain a valid YAML hash. Falling back to Hiera version 3 default config"
msgstr ""

#: ../lib/puppet/pops/lookup/hiera_config.rb:198
msgid "Hiera configuration recreated due to change of scope variables used in interpolation expressions"
msgstr ""

#: ../lib/puppet/pops/lookup/hiera_config.rb:425
msgid "%{config_path}: Use of 'hiera.yaml' version 3 is deprecated. It should be converted to version 5"
msgstr ""

#: ../lib/puppet/pops/lookup/hiera_config.rb:525
msgid "%{config_path}: Use of 'hiera.yaml' version 4 is deprecated. It should be converted to version 5"
msgstr ""

#: ../lib/puppet/pops/lookup/hiera_config.rb:586
msgid "data"
msgstr ""

#: ../lib/puppet/pops/lookup/invocation.rb:84
msgid "Recursive lookup detected in [%{name_stack}]"
msgstr ""

#: ../lib/puppet/pops/lookup/lookup_adapter.rb:93
msgid "Lookup of key '%{key}' failed: %{detail}"
msgstr ""

#: ../lib/puppet/pops/lookup/lookup_adapter.rb:239
msgid "value of %{opts} must be a hash"
msgstr ""

#: ../lib/puppet/pops/lookup/lookup_adapter.rb:246
msgid "all %{opts} patterns must match a key starting with module name '%{module_name}'"
msgstr ""

#: ../lib/puppet/pops/lookup/lookup_adapter.rb:250
msgid "all %{opts} keys must start with module name '%{module_name}'"
msgstr ""

#: ../lib/puppet/pops/lookup/lookup_adapter.rb:375
msgid "Defining \"data_provider\": \"%{name}\" in metadata.json is deprecated. It is ignored since a '%{config}' with version >= 5 is present"
msgstr ""

#: ../lib/puppet/pops/lookup/lookup_adapter.rb:385
msgid "Defining \"data_provider\": \"%{name}\" in metadata.json is deprecated"
msgstr ""

#: ../lib/puppet/pops/lookup/lookup_adapter.rb:386 ../lib/puppet/pops/lookup/lookup_adapter.rb:440
msgid ". A '%{config}' file should be used instead"
msgstr ""

#: ../lib/puppet/pops/lookup/lookup_adapter.rb:400
msgid "Environment '%{env}', cannot find module_data_provider '%{provider}'"
msgstr ""

#: ../lib/puppet/pops/lookup/lookup_adapter.rb:424 ../lib/puppet/pops/lookup/lookup_adapter.rb:439
msgid "Defining environment_data_provider='%{provider_name}' in environment.conf is deprecated"
msgstr ""

#: ../lib/puppet/pops/lookup/lookup_adapter.rb:428
msgid "The environment_data_provider='%{provider_name}' setting is ignored since '%{config_path}' version >= 5"
msgstr ""

#: ../lib/puppet/pops/lookup/lookup_adapter.rb:455
msgid "Environment '%{env}', cannot find environment_data_provider '%{provider}'"
msgstr ""

#: ../lib/puppet/pops/lookup/lookup_key.rb:12
msgid "%{problem} in key: '%{key}'"
msgstr ""

#: ../lib/puppet/pops/lookup/module_data_provider.rb:76
msgid "Environment '%{env}', cannot find module '%{module_name}'"
msgstr ""

#: ../lib/puppet/pops/lookup/sub_lookup.rb:65
msgid "Data Provider type mismatch: Got %{klass} when Array was expected to access value using '%{segment}' from key '%{key}'"
msgstr ""

#: ../lib/puppet/pops/lookup/sub_lookup.rb:74
msgid "Data Provider type mismatch: Got %{klass} when a hash-like object was expected to access value using '%{segment}' from key '%{key}'"
msgstr ""

#: ../lib/puppet/pops/model/ast_transformer.rb:66
msgid "Error while transforming to Puppet 3 AST: %{message}"
msgstr ""

#: ../lib/puppet/pops/model/ast_transformer.rb:85
msgid "Not a valid expression in a collection query: "
msgstr ""

#: ../lib/puppet/pops/model/ast_transformer.rb:114
msgid "Illegal expression - unacceptable as a node name"
msgstr ""

#: ../lib/puppet/pops/model/ast_transformer.rb:118
msgid "Unacceptable transform - found an Object without a rule: %{klass}"
msgstr ""

#: ../lib/puppet/pops/parser/parser_support.rb:195
msgid "attempt to pass argument list to the function '%{name}' which cannot be called without parentheses"
msgstr ""

#: ../lib/puppet/pops/parser/parser_support.rb:197
msgid "illegal comma separated argument list"
msgstr ""

#: ../lib/puppet/pops/serialization/abstract_writer.rb:59
msgid "Integer out of bounds"
msgstr ""

#: ../lib/puppet/pops/serialization/deserializer.rb:46
msgid "No implementation mapping found for Puppet Type %{type_name}"
msgstr ""

#: ../lib/puppet/pops/serialization/json.rb:204
msgid "Unable to serialize a %{obj}"
msgstr ""

#: ../lib/puppet/pops/serialization/json.rb:251
msgid "JSON stream is not an array. It is a %{klass}"
msgstr ""

#: ../lib/puppet/pops/serialization/json.rb:258
msgid "Unexpected end of input"
msgstr ""

#: ../lib/puppet/pops/serialization/json.rb:272
msgid "Invalid input. %{ext_no} is not a valid extension number"
msgstr ""

#: ../lib/puppet/pops/serialization/object.rb:17
msgid "Feature count mismatch for %{value0}. Expected %{required_count} - %{max}, actual %{value_count}"
msgstr ""

#: ../lib/puppet/pops/serialization/object.rb:28
msgid "Missing default value for %{type_name}[%{name}]"
msgstr ""

#: ../lib/puppet/pops/serialization/serializer.rb:112
msgid "No Puppet Type found for %{klass}"
msgstr ""

#: ../lib/puppet/pops/time/timespan.rb:112 ../lib/puppet/pops/time/timestamp.rb:81
msgid "Unable to parse '%{str}' using any of the formats %{formats}"
msgstr ""

#: ../lib/puppet/pops/time/timespan.rb:133
msgid "%{klass} cannot be added to a Timespan"
msgstr ""

#: ../lib/puppet/pops/time/timespan.rb:145
msgid "%{klass} cannot be subtracted from a Timespan"
msgstr ""

#: ../lib/puppet/pops/time/timespan.rb:158
msgid "A Timestamp cannot be multiplied by %{klass}"
msgstr ""

#: ../lib/puppet/pops/time/timespan.rb:169
msgid "Can not do modulus on a Timespan using a %{klass}"
msgstr ""

#: ../lib/puppet/pops/time/timespan.rb:189
msgid "A Timespan cannot be divided by %{klass}"
msgstr ""

#: ../lib/puppet/pops/time/timespan.rb:476
msgid "Format specifiers %L and %N denotes fractions and must be used together with a specifier of higher magnitude"
msgstr ""

#: ../lib/puppet/pops/time/timespan.rb:552 ../lib/puppet/pops/time/timespan.rb:558
msgid "Unable to parse '%{timespan}' using format '%{format}'"
msgstr ""

#: ../lib/puppet/pops/time/timespan.rb:610
msgid "Bad format specifier '%{expression}' in '%{format}', at position %{position}"
msgstr ""

#: ../lib/puppet/pops/time/timespan.rb:628
msgid "Format must be a String"
msgstr ""

#: ../lib/puppet/pops/time/timestamp.rb:40
msgid "Illegal timezone '%{timezone}'"
msgstr ""

#: ../lib/puppet/pops/time/timestamp.rb:87
msgid "Unable to parse '%{str}' using format '%{format}'"
msgstr ""

#: ../lib/puppet/pops/time/timestamp.rb:97
msgid "Using a Timezone designator in format specification is mutually exclusive to providing an explicit timezone argument"
msgstr ""

#: ../lib/puppet/pops/time/timestamp.rb:116
msgid "%{klass} cannot be added to a Timestamp"
msgstr ""

#: ../lib/puppet/pops/time/timestamp.rb:131
msgid "%{klass} cannot be subtracted from a Timestamp"
msgstr ""

#: ../lib/puppet/pops/types/enumeration.rb:7 ../lib/puppet/pops/types/enumeration.rb:12
msgid "Enumeration.enumerator is deprecated. Use Iterable.on instead"
msgstr ""

#: ../lib/puppet/pops/types/p_binary_type.rb:70
msgid "The given string in encoding '%{enc}' is invalid. Cannot create a Binary UTF-8 representation"
msgstr ""

#: ../lib/puppet/property/ensure.rb:53
msgid "created"
msgstr ""

#: ../lib/puppet/property/ensure.rb:55
msgid "removed"
msgstr ""

#: ../lib/puppet/property/ensure.rb:57
msgid "%{value0} changed '%{value1}' to '%{value2}'"
msgstr ""

#: ../lib/puppet/property/list.rb:17
msgid "absent"
msgstr ""

#: ../lib/puppet/provider/aixobject.rb:169
msgid "Empty key in string 'i'?"
msgstr ""

#: ../lib/puppet/provider/aixobject.rb:312 ../lib/puppet/provider/nameservice.rb:161
msgid "already exists"
msgstr ""

#: ../lib/puppet/provider/aixobject.rb:320 ../lib/puppet/provider/nameservice.rb:172 ../lib/puppet/provider/nameservice/directoryservice.rb:420
msgid "Could not create %{resource} %{name}: %{detail}"
msgstr ""

#: ../lib/puppet/provider/aixobject.rb:327 ../lib/puppet/provider/nameservice.rb:178
msgid "already absent"
msgstr ""

#: ../lib/puppet/provider/aixobject.rb:335 ../lib/puppet/provider/nameservice.rb:186
msgid "Could not delete %{resource} %{name}: %{detail}"
msgstr ""

#: ../lib/puppet/provider/aixobject.rb:368
msgid "Trying to update parameter '%{param}' to '%{value}' for a resource that does not exists %{resource} %{name}: %{detail}"
msgstr ""

#: ../lib/puppet/provider/aixobject.rb:379 ../lib/puppet/provider/group/aix.rb:130 ../lib/puppet/provider/nameservice.rb:288 ../lib/puppet/provider/nameservice/directoryservice.rb:336 ../lib/puppet/provider/nameservice/directoryservice.rb:365
msgid "Could not set %{param} on %{resource}[%{name}]: %{detail}"
msgstr ""

#: ../lib/puppet/provider/augeas/augeas.rb:87
msgid "Unknown command %{cmd}"
msgstr ""

#: ../lib/puppet/provider/augeas/augeas.rb:105
msgid "unmatched ["
msgstr ""

#: ../lib/puppet/provider/augeas/augeas.rb:110
msgid "missing path argument %{narg} for %{cmd}"
msgstr ""

#: ../lib/puppet/provider/augeas/augeas.rb:129
msgid "missing string argument %{narg} for %{cmd}"
msgstr ""

#: ../lib/puppet/provider/augeas/augeas.rb:134
msgid "invalid comparator for command %{cmd}"
msgstr ""

#: ../lib/puppet/provider/augeas/augeas.rb:222 ../lib/puppet/provider/augeas/augeas.rb:253 ../lib/puppet/provider/augeas/augeas.rb:301 ../lib/puppet/provider/augeas/augeas.rb:316
msgid "Invalid command: %{cmd}"
msgstr ""

#: ../lib/puppet/provider/augeas/augeas.rb:263
msgid "Error trying to get path '%{path}'"
msgstr ""

#: ../lib/puppet/provider/augeas/augeas.rb:281 ../lib/puppet/provider/augeas/augeas.rb:289 ../lib/puppet/provider/augeas/augeas.rb:337 ../lib/puppet/provider/augeas/augeas.rb:345
msgid "Invalid array in command: %{cmd}"
msgstr ""

#: ../lib/puppet/provider/augeas/augeas.rb:311
msgid "Error trying to match path '%{path}'"
msgstr ""

#: ../lib/puppet/provider/augeas/augeas.rb:381
msgid "Loading failed for one or more files, see debug for /augeas//error output"
msgstr ""

#: ../lib/puppet/provider/augeas/augeas.rb:423
msgid "Error sending command '%{command}' with params %{param}/%{message}"
msgstr ""

#: ../lib/puppet/provider/augeas/augeas.rb:438
msgid "Saving failed, see debug"
msgstr ""

#: ../lib/puppet/provider/augeas/augeas.rb:480
msgid "Save failed, see debug"
msgstr ""

#: ../lib/puppet/provider/augeas/augeas.rb:492
msgid "invalid command %{cmd}"
msgstr ""

#: ../lib/puppet/provider/augeas/augeas.rb:500 ../lib/puppet/provider/augeas/augeas.rb:505 ../lib/puppet/provider/augeas/augeas.rb:512 ../lib/puppet/provider/augeas/augeas.rb:516 ../lib/puppet/provider/augeas/augeas.rb:522 ../lib/puppet/provider/augeas/augeas.rb:530 ../lib/puppet/provider/augeas/augeas.rb:543 ../lib/puppet/provider/augeas/augeas.rb:547 ../lib/puppet/provider/augeas/augeas.rb:551 ../lib/puppet/provider/augeas/augeas.rb:555 ../lib/puppet/provider/augeas/augeas.rb:559
msgid "Error sending command '%{command}' with params %{params}"
msgstr ""

#: ../lib/puppet/provider/augeas/augeas.rb:507 ../lib/puppet/provider/augeas/augeas.rb:524
msgid "command '%{command}' not supported in installed version of ruby-augeas"
msgstr ""

#: ../lib/puppet/provider/augeas/augeas.rb:539
msgid "Invalid value '%{where}' for where param"
msgstr ""

#: ../lib/puppet/provider/augeas/augeas.rb:560
msgid "Command '%{command}' is not supported"
msgstr ""

#: ../lib/puppet/provider/augeas/augeas.rb:563
msgid "Error sending command '%{command}' with params %{params}/%{message}"
msgstr ""

#: ../lib/puppet/provider/command.rb:22
msgid "Command %{name} is missing"
msgstr ""

#: ../lib/puppet/provider/cron/crontab.rb:51
msgid "Line got parsed as a crontab entry but cannot be handled. Please file a bug with the contents of your crontab"
msgstr ""

#: ../lib/puppet/provider/cron/crontab.rb:96
msgid "no command specified, cannot create"
msgstr ""

#: ../lib/puppet/provider/exec.rb:20
msgid "Working directory '%{dir}' does not exist"
msgstr ""

#: ../lib/puppet/provider/exec.rb:42
msgid "Overriding environment setting '%{env_name}' with '%{value}'"
msgstr ""

#: ../lib/puppet/provider/exec.rb:46
msgid "Cannot understand environment setting %{setting}"
msgstr ""

#: ../lib/puppet/provider/exec.rb:96
msgid "'%{command}' is not qualified and no path was specified. Please qualify the command or specify a path."
msgstr ""

#: ../lib/puppet/provider/exec/posix.rb:21 ../lib/puppet/provider/exec/posix.rb:38 ../lib/puppet/provider/exec/windows.rb:40 ../lib/puppet/provider/exec/windows.rb:53
msgid "Could not find command '%{exe}'"
msgstr ""

#: ../lib/puppet/provider/exec/posix.rb:23 ../lib/puppet/provider/exec/windows.rb:42
msgid "'%{exe}' is a %{klass}, not a file"
msgstr ""

#: ../lib/puppet/provider/exec/posix.rb:25
msgid "'%{exe}' is not executable"
msgstr ""

#: ../lib/puppet/provider/file/posix.rb:66
msgid "Apparently using negative UID (%{currentvalue}) on a platform that does not consistently handle them"
msgstr ""

#: ../lib/puppet/provider/file/posix.rb:84 ../lib/puppet/provider/file/windows.rb:46
msgid "Failed to set owner to '%{should}': %{detail}"
msgstr ""

#: ../lib/puppet/provider/file/posix.rb:97
msgid "Apparently using negative GID (%{currentvalue}) on a platform that does not consistently handle them"
msgstr ""

#: ../lib/puppet/provider/file/posix.rb:115 ../lib/puppet/provider/file/windows.rb:59
msgid "Failed to set group to '%{should}': %{detail}"
msgstr ""

#: ../lib/puppet/provider/file/posix.rb:131 ../lib/puppet/provider/file/windows.rb:76
msgid "failed to set mode %{mode} on %{path}: %{message}"
msgstr ""

#: ../lib/puppet/provider/file/windows.rb:85
msgid "Can only manage owner, group, and mode on filesystems that support Windows ACLs, such as NTFS"
msgstr ""

#: ../lib/puppet/provider/group/aix.rb:101
msgid "Attributes must be a list of pairs key=value on %{resource}[%{name}]"
msgstr ""

#: ../lib/puppet/provider/group/groupadd.rb:13 ../lib/puppet/provider/group/pw.rb:14
msgid "GID must be an integer"
msgstr ""

#: ../lib/puppet/provider/group/groupadd.rb:59
msgid "GID %{resource} already exists, use allowdupe to force group creation"
msgstr ""

#: ../lib/puppet/provider/host/parsed.rb:33
msgid "%{attr} is a required attribute for hosts"
msgstr ""

#: ../lib/puppet/provider/macauthorization/macauthorization.rb:55
msgid "Cannot parse: %{auth}"
msgstr ""

#: ../lib/puppet/provider/macauthorization/macauthorization.rb:96
msgid "Must specify auth_type when destroying."
msgstr ""

#: ../lib/puppet/provider/macauthorization/macauthorization.rb:114
msgid "flush requested for unknown type."
msgstr ""

#: ../lib/puppet/provider/macauthorization/macauthorization.rb:135
msgid "Error saving %{auth}: %{error}"
msgstr ""

#: ../lib/puppet/provider/macauthorization/macauthorization.rb:180
msgid "Cannot save right to %{path}: %{error}"
msgstr ""

#: ../lib/puppet/provider/macauthorization/macauthorization.rb:199
msgid "Error writing to: %{auth_db}"
msgstr ""

#: ../lib/puppet/provider/macauthorization/macauthorization.rb:232
msgid "Cannot find %{resource_name} in auth db"
msgstr ""

#: ../lib/puppet/provider/macauthorization/macauthorization.rb:287
msgid "%{resource} is unknown type."
msgstr ""

#: ../lib/puppet/provider/macauthorization/macauthorization.rb:290
msgid "auth_type required for new resources."
msgstr ""

#: ../lib/puppet/provider/maillist/mailman.rb:55
msgid "Mailman lists require an administrator email address"
msgstr ""

#: ../lib/puppet/provider/maillist/mailman.rb:60
msgid "Mailman lists require an administrator password"
msgstr ""

#: ../lib/puppet/provider/mcx/mcxcontent.rb:137 ../lib/puppet/provider/mcx/mcxcontent.rb:143
msgid "Could not parse ds_type from resource name '%{name}'.  Specify with ds_type parameter."
msgstr ""

#: ../lib/puppet/provider/mcx/mcxcontent.rb:153
msgid "Could not parse ds_name from resource name '%{name}'.  Specify with ds_name parameter."
msgstr ""

#. TRANSLATORS refers to remounting a file system
#: ../lib/puppet/provider/mount.rb:28
msgid "Remounting"
msgstr ""

#. TRANSLATORS "prefetch" is a program name and should not be translated
#: ../lib/puppet/provider/mount/parsed.rb:127
msgid "Prefetch: Mount[%{name}]: Field 'device' is missing"
msgstr ""

#. TRANSLATORS "prefetch" is a program name and should not be translated
#: ../lib/puppet/provider/mount/parsed.rb:132
msgid "Prefetch: Mount[%{name}]: Field 'fstype' is missing"
msgstr ""

#: ../lib/puppet/provider/mount/parsed.rb:143
msgid "Mount[%{name}]: Field 'device' must be in the format of <absolute path> or <host>:<absolute path>"
msgstr ""

#: ../lib/puppet/provider/mount/parsed.rb:151 ../lib/puppet/provider/mount/parsed.rb:158
msgid "Mount[%{name}]: Field 'device' is required"
msgstr ""

#: ../lib/puppet/provider/mount/parsed.rb:189
msgid "Mount[%{name}]: Field 'options' is required"
msgstr ""

#: ../lib/puppet/provider/mount/parsed.rb:193
msgid "Mount[%{name}]: Field 'fstype' is required"
msgstr ""

#: ../lib/puppet/provider/mount/parsed.rb:271
msgid "Could not understand line %{line} from mount output"
msgstr ""

#: ../lib/puppet/provider/naginator.rb:26
msgid "Could not parse configuration for %{resource}: %{detail}"
msgstr ""

#: ../lib/puppet/provider/nameservice.rb:96
msgid "Invalid value %{value}: %{error}"
msgstr ""

#: ../lib/puppet/provider/nameservice/directoryservice.rb:101
msgid "Could not get %{resource} list from DirectoryService"
msgstr ""

#: ../lib/puppet/provider/nameservice/directoryservice.rb:160
msgid "Could not get report.  command execution failed."
msgstr ""

#: ../lib/puppet/provider/nameservice/directoryservice.rb:199
msgid "OS X 10.7 requires a Salted SHA512 hash password of 136 characters.            Please check your password and try again."
msgstr ""

#: ../lib/puppet/provider/nameservice/directoryservice.rb:287
msgid "Invalid id_type %{id_type}. Only 'uid' and 'gid' supported"
msgstr ""

#: ../lib/puppet/provider/nameservice/directoryservice.rb:392
msgid "Could not set GeneratedUID for %{resource} %{name}: %{detail}"
msgstr ""

#: ../lib/puppet/provider/nameservice/directoryservice.rb:440
msgid "Could not remove %{member} from group: %{resource}, %{detail}"
msgstr ""

#: ../lib/puppet/provider/nameservice/directoryservice.rb:454
msgid "Could not add %{new_member} to group: %{name}, %{detail}"
msgstr ""

#. TRANSLATORS "prefetch" is a program name and should not be translated
#: ../lib/puppet/provider/network_device.rb:26
msgid "Could not perform network device prefetch: %{detail}"
msgstr ""

#: ../lib/puppet/provider/package/aix.rb:37
msgid "The aix provider can only be used by root"
msgstr ""

#: ../lib/puppet/provider/package/aix.rb:79 ../lib/puppet/provider/package/nim.rb:53
msgid "Failed to uninstall package '%{name}'"
msgstr ""

#: ../lib/puppet/provider/package/aix.rb:85
msgid "A directory is required which will be used to find packages"
msgstr ""

#: ../lib/puppet/provider/package/aix.rb:97
msgid "aix package provider is unable to downgrade packages"
msgstr ""

#: ../lib/puppet/provider/package/aix.rb:116
msgid "Could not list installed Packages: %{detail}"
msgstr ""

#: ../lib/puppet/provider/package/appdmg.rb:103 ../lib/puppet/provider/package/pkgdmg.rb:145
msgid "Mac OS X PKG DMGs must specify a package source."
msgstr ""

#: ../lib/puppet/provider/package/appdmg.rb:106 ../lib/puppet/provider/package/pkgdmg.rb:148
msgid "Mac OS X PKG DMGs must specify a package name."
msgstr ""

#: ../lib/puppet/provider/package/apple.rb:42
msgid "Mac OS X packages must specify a package source"
msgstr ""

#: ../lib/puppet/provider/package/apt.rb:39
msgid "/etc/apt/sources.list contains a cdrom source; not installing.  Use 'allowcdrom' to override this failure."
msgstr ""

#: ../lib/puppet/provider/package/apt.rb:83 ../lib/puppet/provider/package/fink.rb:50
msgid "Could not find latest version"
msgstr ""

#: ../lib/puppet/provider/package/apt.rb:93 ../lib/puppet/provider/package/fink.rb:60
msgid "Preseeding %{response} to debconf-set-selections"
msgstr ""

#: ../lib/puppet/provider/package/apt.rb:97 ../lib/puppet/provider/package/fink.rb:64
msgid "No responsefile specified or non existent, not preseeding anything"
msgstr ""

#: ../lib/puppet/provider/package/aptitude.rb:21 ../lib/puppet/provider/package/ports.rb:20 ../lib/puppet/provider/package/portupgrade.rb:93 ../lib/puppet/provider/package/portupgrade.rb:151 ../lib/puppet/provider/package/rug.rb:28 ../lib/puppet/provider/package/up2date.rb:17 ../lib/puppet/provider/package/yum.rb:205 ../lib/puppet/provider/package/zypper.rb:109
msgid "Could not find package %{name}"
msgstr ""

#: ../lib/puppet/provider/package/aptrpm.rb:53
msgid "Could not match version '%{version}'"
msgstr ""

#: ../lib/puppet/provider/package/aptrpm.rb:68
msgid "Could not match string"
msgstr ""

#: ../lib/puppet/provider/package/blastwave.rb:18
msgid "The pkg-get command is missing; blastwave packaging unavailable"
msgstr ""

#: ../lib/puppet/provider/package/blastwave.rb:22
msgid "It is highly recommended you create '/var/pkg-get/admin'."
msgstr ""

#: ../lib/puppet/provider/package/blastwave.rb:23
msgid "See /var/pkg-get/admin-fullauto"
msgstr ""

#: ../lib/puppet/provider/package/blastwave.rb:80
msgid "Cannot match %{line}"
msgstr ""

#: ../lib/puppet/provider/package/dpkg.rb:82
msgid "You cannot install dpkg packages without a source"
msgstr ""

#: ../lib/puppet/provider/package/dpkg.rb:108
msgid "source doesn't contain named package, but %{name}"
msgstr ""

#: ../lib/puppet/provider/package/freebsd.rb:30
msgid "source is defined but does not have trailing slash, ignoring %{source}"
msgstr ""

#: ../lib/puppet/provider/package/gem.rb:40
msgid "Could not list gems: %{detail}"
msgstr ""

#: ../lib/puppet/provider/package/gem.rb:66
msgid "Could not match %{desc}"
msgstr ""

#: ../lib/puppet/provider/package/gem.rb:106
msgid "Invalid source '%{uri}': %{detail}"
msgstr ""

#: ../lib/puppet/provider/package/gem.rb:117
msgid "puppet:// URLs are not supported as gem sources"
msgstr ""

#: ../lib/puppet/provider/package/gem.rb:135
msgid "Could not install: %{output}"
msgstr ""

#: ../lib/puppet/provider/package/gem.rb:160
msgid "Could not uninstall: %{output}"
msgstr ""

#: ../lib/puppet/provider/package/hpux.rb:24
msgid "source must be provided to install HP-UX packages"
msgstr ""

#: ../lib/puppet/provider/package/nim.rb:47
msgid "Unrecognized AIX package type identifier: '%{pkg_type}'"
msgstr ""

#: ../lib/puppet/provider/package/nim.rb:59
msgid "An LPP source location is required in 'source'"
msgstr ""

#. TRANSLATORS Full message: "Unable to find package #{pkg} with version #{version} on lpp_source #{source}"
#: ../lib/puppet/provider/package/nim.rb:101
msgid "Unable to find package '%{pkg}' "
msgstr ""

#. TRANSLATORS Full message: "Unable to find package #{pkg} with version #{version} on lpp_source #{source}"
#: ../lib/puppet/provider/package/nim.rb:104
msgid "with version '%{version}' "
msgstr ""

#: ../lib/puppet/provider/package/nim.rb:139 ../lib/puppet/provider/package/nim.rb:143
msgid "NIM package provider is unable to downgrade packages"
msgstr ""

#: ../lib/puppet/provider/package/nim.rb:212
msgid ""
"Unable to parse output from nimclient showres: line does not match expected package header format:\n"
"'%{line}'"
msgstr ""

#: ../lib/puppet/provider/package/nim.rb:218
msgid ""
"Unable to parse output from nimclient showres: package string does not match expected installp package string format:\n"
"'%{package_string}'"
msgstr ""

#: ../lib/puppet/provider/package/nim.rb:227
msgid ""
"Unable to parse output from nimclient showres: package string does not match expected rpm package string format:\n"
"'%{package_string}'"
msgstr ""

#: ../lib/puppet/provider/package/nim.rb:236
msgid ""
"Unable to parse output from nimclient showres: line does not match expected package line format:\n"
"'%{line}'"
msgstr ""

#: ../lib/puppet/provider/package/nim.rb:248
msgid ""
"Unrecognized package type specifier: '%{package_type_flag}' in package line:\n"
"'%{line}'"
msgstr ""

#: ../lib/puppet/provider/package/openbsd.rb:49
msgid "Failed to match line %{line}"
msgstr ""

#: ../lib/puppet/provider/package/openbsd.rb:136
msgid "No valid installpath found in /etc/pkg.conf and no source was set"
msgstr ""

#: ../lib/puppet/provider/package/openbsd.rb:140
msgid "You must specify a package source or configure an installpath in /etc/pkg.conf"
msgstr ""

#: ../lib/puppet/provider/package/openbsd.rb:212
msgid "%{version} is not available for this package"
msgstr ""

#: ../lib/puppet/provider/package/opkg.rb:25
msgid "Failed to match line %s"
msgstr ""

#: ../lib/puppet/provider/package/pacman.rb:49
msgid "Could not find package '%{name}'"
msgstr ""

#: ../lib/puppet/provider/package/pacman.rb:85
msgid "Failed to match line '%{line}'"
msgstr ""

#: ../lib/puppet/provider/package/pacman.rb:91
msgid "Error getting installed packages"
msgstr ""

#: ../lib/puppet/provider/package/pacman.rb:176
msgid "%{resource_name} is a group, but allow_virtual is false."
msgstr ""

#: ../lib/puppet/provider/package/pacman.rb:203
msgid "Refusing to uninstall package group %{resource_name}, because allow_virtual is false."
msgstr ""

#: ../lib/puppet/provider/package/pacman.rb:233
msgid "Invalid source '%{source}': %{detail}"
msgstr ""

#: ../lib/puppet/provider/package/pacman.rb:242
msgid "puppet:// URL is not supported by pacman"
msgstr ""

#: ../lib/puppet/provider/package/pacman.rb:244
msgid "Source %{source} is not supported by pacman"
msgstr ""

#: ../lib/puppet/provider/package/pacman.rb:254
msgid "Refusing to install package group %{resource_name}, because allow_virtual is false."
msgstr ""

#: ../lib/puppet/provider/package/pkg.rb:46 ../lib/puppet/provider/package/pkg.rb:55
msgid "Unknown format %s: %s[%s]"
msgstr ""

#: ../lib/puppet/provider/package/pkg.rb:85
msgid "Unknown format %s: %s"
msgstr ""

#: ../lib/puppet/provider/package/pkg.rb:104
msgid "Unknown line format %s: %s"
msgstr ""

#: ../lib/puppet/provider/package/pkg.rb:114
msgid "Unable to unfreeze %{package}"
msgstr ""

#: ../lib/puppet/provider/package/pkg.rb:149
msgid "Implicit version %{should} has %{n} possible matches"
msgstr ""

#: ../lib/puppet/provider/package/pkg.rb:159
msgid "Selecting version '%{version}' for implicit '%{should}'"
msgstr ""

#: ../lib/puppet/provider/package/pkg.rb:215 ../lib/puppet/provider/package/pkg.rb:235
msgid "Unable to update %{package}"
msgstr ""

#: ../lib/puppet/provider/package/pkgdmg.rb:78
msgid "Mac OS X PKG DMGs must specify a source string ending in .dmg or flat .pkg file"
msgstr ""

#: ../lib/puppet/provider/package/pkgdmg.rb:107
msgid "No disk entities returned by mount at %{path}"
msgstr ""

#: ../lib/puppet/provider/package/pkgin.rb:43
msgid "declared as absent but unavailable %{file}:%{line}"
msgstr ""

#: ../lib/puppet/provider/package/pkgin.rb:46
msgid "No candidate to be installed"
msgstr ""

#: ../lib/puppet/provider/package/pkgutil.rb:18
msgid "It is highly recommended you create '/var/opt/csw/pkgutil/admin'."
msgstr ""

#: ../lib/puppet/provider/package/pkgutil.rb:19
msgid "See /var/opt/csw/pkgutil"
msgstr ""

#: ../lib/puppet/provider/package/pkgutil.rb:29
msgid "It is highly recommended that you set 'wgetopts=-nv' in your pkgutil.conf."
msgstr ""

#: ../lib/puppet/provider/package/pkgutil.rb:73 ../lib/puppet/provider/package/pkgutil.rb:145
msgid "Cannot match %s"
msgstr ""

#: ../lib/puppet/provider/package/pkgutil.rb:91
msgid "Package not in pkgutil catalog: %s"
msgstr ""

#: ../lib/puppet/provider/package/portage.rb:216
msgid "No package found with the specified name [%{name}]"
msgstr ""

#: ../lib/puppet/provider/package/portage.rb:220
msgid "More than one package with the specified name [%{search_value}], please use the category parameter to disambiguate"
msgstr ""

#: ../lib/puppet/provider/package/ports.rb:46
msgid "Could not match package info '%{pkgstuff}'"
msgstr ""

#: ../lib/puppet/provider/package/ports.rb:60
msgid "Could not match version info '%{info}'"
msgstr ""

#: ../lib/puppet/provider/package/portupgrade.rb:154
msgid "Unexpected output from portversion: %{output}"
msgstr ""

#: ../lib/puppet/provider/package/portupgrade.rb:163
msgid "portversion.latest() - fatal error with portversion: %{output}"
msgstr ""

#: ../lib/puppet/provider/package/rpm.rb:91
msgid "Failed to list packages"
msgstr ""

#: ../lib/puppet/provider/package/rpm.rb:131 ../lib/puppet/provider/package/rpm.rb:141
msgid "RPMs must specify a package source"
msgstr ""

#: ../lib/puppet/provider/package/sun.rb:79
msgid "Unable to get information about package %{name} because of: %{errmsg}"
msgstr ""

#. TRANSLATORS Sun refers to the company name, do not translate
#: ../lib/puppet/provider/package/sun.rb:97
msgid "Sun packages must specify a package source"
msgstr ""

#: ../lib/puppet/provider/package/urpmi.rb:26
msgid "Package %{name} was not present after trying to install it"
msgstr ""

#: ../lib/puppet/provider/package/windows.rb:93
msgid "The package %{operation}ed successfully and the system is rebooting now."
msgstr ""

#: ../lib/puppet/provider/package/windows.rb:95
msgid "The package %{operation}ed successfully, but the system must be rebooted."
msgstr ""

#: ../lib/puppet/provider/package/windows.rb:97
msgid "Failed to %{operation}"
msgstr ""

#: ../lib/puppet/provider/package/windows.rb:103
msgid "The source parameter cannot be empty when using the Windows provider."
msgstr ""

#: ../lib/puppet/provider/package/windows/package.rb:53
msgid "The source parameter is required when using the Windows provider."
msgstr ""

#: ../lib/puppet/provider/package/windows/package.rb:61
msgid "The source does not exist: '%{source}'"
msgstr ""

#: ../lib/puppet/provider/package/windows/package.rb:64
msgid "Don't know how to install '%{source}'"
msgstr ""

#: ../lib/puppet/provider/package/yum.rb:29
msgid "The yum provider can only be used as root"
msgstr ""

#: ../lib/puppet/provider/package/yum.rb:83
msgid "Could not check for updates, '%{cmd} check-update' exited with %{status}"
msgstr ""

#: ../lib/puppet/provider/package/yum.rb:199
msgid "Could not find package %{wanted}"
msgstr ""

#: ../lib/puppet/provider/package/yum.rb:210
msgid "Failed to update to version %{should}, got version %{version} instead"
msgstr ""

#: ../lib/puppet/provider/parsedfile.rb:268
msgid "Could not prefetch %{resource} provider '%{name}' target '%{target}': %{detail}. Treating as empty"
msgstr ""

#: ../lib/puppet/reference/indirection.rb:22
msgid "Could not build docs for indirector %{name}, terminus %{terminus}: could not locate terminus."
msgstr ""

#: ../lib/puppet/reference/metaparameter.rb:30
msgid "incorrect metaparams: %{detail}"
msgstr ""

#: ../lib/puppet/reference/providers.rb:59
msgid ""
"  - Missing files %{files}\n"
msgstr ""

#: ../lib/puppet/reference/providers.rb:63
msgid ""
"  - Setting %{name} (currently %{value}) not in list %{facts}\n"
msgstr ""

#: ../lib/puppet/reference/providers.rb:65
msgid ""
"  - Fact %{name} (currently %{value}) not in list %{facts}\n"
msgstr ""

#: ../lib/puppet/reference/providers.rb:69
msgid ""
"  - Got %{values} true tests that should have been false\n"
msgstr ""

#: ../lib/puppet/reference/providers.rb:71
msgid ""
"  - Got %{values} false tests that should have been true\n"
msgstr ""

#: ../lib/puppet/reference/providers.rb:73
msgid ""
"  - Missing features %{values}\n"
msgstr ""

#: ../lib/puppet/reference/type.rb:80
msgid "Could not retrieve property %{sname} on type %{type_name}"
msgstr ""

#: ../lib/puppet/reference/type.rb:84
msgid "No docs for %{type}[%{sname}]"
msgstr ""

#: ../lib/puppet/reports/http.rb:32
msgid "Unable to submit report to %{url} [%{code}] %{message}"
msgstr ""

#: ../lib/puppet/resource.rb:44
msgid "Unable to deserialize non-Data type parameters unless a deserializer is provided"
msgstr ""

#: ../lib/puppet/resource.rb:91
msgid "Resource '%{resource}' contains a %{klass} value. It will be converted to the String '%{value}'"
msgstr ""

#: ../lib/puppet/resource.rb:512
msgid "The method Puppet::Resource.set_default_parameters is deprecated and will be removed in the next major release of Puppet."
msgstr ""

#: ../lib/puppet/resource.rb:517
msgid "Cannot evaluate default parameters for %{resource} - not a parser resource"
msgstr ""

#: ../lib/puppet/resource.rb:557
msgid "The method Puppet::Resource.validate_complete is deprecated and will be removed in the next major release of Puppet."
msgstr ""

#: ../lib/puppet/resource.rb:563
msgid "Must pass %{param} to %{resource}"
msgstr ""

#: ../lib/puppet/resource.rb:574
msgid "Expected parameter '%{name}' of '%{value0}' to have type %{value1}, got %{value2}"
msgstr ""

#: ../lib/puppet/resource.rb:580
msgid "no parameter named '%{name}'"
msgstr ""

#: ../lib/puppet/resource.rb:689
msgid "No set of title patterns matched the title \"%{title}\"."
msgstr ""

#: ../lib/puppet/resource/capability_finder.rb:77
msgid "Looking up capability %{cap} in PuppetDB: %{query_terms}"
msgstr ""

#. TRANSLATORS "resource" here is a Puppet type and should not be translated
#: ../lib/puppet/resource/catalog.rb:199
msgid "Cannot alias %{ref} to %{key}%{resource_declaration}; resource %{newref} already declared%{existing_declaration}"
msgstr ""

#: ../lib/puppet/resource/catalog.rb:556
msgid "Could not create class file %{file}: %{detail}"
msgstr ""

#: ../lib/puppet/resource/catalog.rb:576
msgid "Could not create resource file %{file}: %{detail}"
msgstr ""

#: ../lib/puppet/resource/status.rb:143 ../lib/puppet/transaction.rb:234
msgid "Could not evaluate: %{detail}"
msgstr ""

#: ../lib/puppet/resource/type.rb:78
msgid "Invalid export in %{reference}: %{ex} is not a resource"
msgstr ""

#: ../lib/puppet/resource/type.rb:79
msgid "Invalid export in %{reference}: %{ex} is not a capability resource"
msgstr ""

#: ../lib/puppet/resource/type.rb:83
msgid "Resource type %{res_type} does not produce %{ex_type}"
msgstr ""

#: ../lib/puppet/resource/type.rb:190
msgid "%{name} is not a class; cannot add code to it"
msgstr ""

#: ../lib/puppet/resource/type.rb:191
msgid "%{name} is not a class; cannot add code from it"
msgstr ""

#: ../lib/puppet/resource/type.rb:192
msgid "Cannot have code outside of a class/node/define because 'freeze_main' is enabled"
msgstr ""

#: ../lib/puppet/resource/type.rb:195
msgid "Cannot merge classes with different parent classes (%{name} => %{parent} vs. %{other_name} => %{other_parent})"
msgstr ""

#: ../lib/puppet/resource/type.rb:280
msgid "The method Puppet::Resource::Type.assign_parameter_values is deprecated and will be removed in the next major release of Puppet."
msgstr ""

#: ../lib/puppet/resource/type.rb:296
msgid "Could not find parent resource type '%{parent}' of type %{parent_type} in %{env}"
msgstr ""

#: ../lib/puppet/resource/type.rb:487
msgid "%{param} is a metaparam; this value will inherit to all contained resources in the %{name} definition"
msgstr ""

#: ../lib/puppet/resource/type.rb:489
msgid "%{param} is a metaparameter; please choose another parameter name in the %{name} definition"
msgstr ""

#: ../lib/puppet/resource/type_collection.rb:70
msgid "Class '%{klass}' is already defined%{error}; cannot redefine"
msgstr ""

#: ../lib/puppet/resource/type_collection.rb:71
msgid "Definition '%{klass}' is already defined%{error}; cannot be redefined as a class"
msgstr ""

#: ../lib/puppet/resource/type_collection.rb:72
msgid "Application '%{klass}' is already defined%{error}; cannot be redefined as a class"
msgstr ""

#: ../lib/puppet/resource/type_collection.rb:103
msgid "Node '%{name}' is already defined%{error}; cannot redefine"
msgstr ""

#: ../lib/puppet/resource/type_collection.rb:111
msgid "Site is already defined%{error}; cannot redefine"
msgstr ""

#: ../lib/puppet/resource/type_collection.rb:147
msgid "'%{name}' is already defined%{error} as a class; cannot redefine as a definition"
msgstr ""

#: ../lib/puppet/resource/type_collection.rb:148
msgid "Definition '%{name}' is already defined%{error}; cannot be redefined"
msgstr ""

#: ../lib/puppet/resource/type_collection.rb:149 ../lib/puppet/resource/type_collection.rb:165
msgid "'%{name}' is already defined%{error} as an application; cannot be redefined"
msgstr ""

#: ../lib/puppet/resource/type_collection.rb:154
msgid "'%{name}' is already defined%{error} as a class; cannot redefine as a mapping"
msgstr ""

#: ../lib/puppet/resource/type_collection.rb:163
msgid "'%{name}' is already defined%{error} as a class; cannot redefine as an application"
msgstr ""

#: ../lib/puppet/resource/type_collection.rb:164
msgid "'%{name}' is already defined%{error} as a definition; cannot redefine as an application"
msgstr ""

#: ../lib/puppet/resource/type_collection.rb:217
msgid "Execution of config_version command `%{cmd}` failed: %{message}"
msgstr ""

#: ../lib/puppet/resource/type_collection.rb:237
msgid "Not attempting to load %{type} %{fqname} as this object was missing during a prior compilation"
msgstr ""

#: ../lib/puppet/settings/array_setting.rb:14
msgid "Expected an Array or String, got a %{klass}"
msgstr ""

#: ../lib/puppet/settings/autosign_setting.rb:19
msgid "Invalid autosign value %{value}: must be 'true'/'false' or an absolute path"
msgstr ""

#: ../lib/puppet/settings/boolean_setting.rb:25
msgid "Invalid value '%{value}' for boolean parameter: %{name}"
msgstr ""

#: ../lib/puppet/settings/config_file.rb:38
msgid "Could not match line %{text}"
msgstr ""

#: ../lib/puppet/settings/config_file.rb:86
msgid "Illegal section '%{name}' in config file %{file} at line %{line}. The only valid puppet.conf sections are: [%{allowed_sections}]. Please use the directory environments feature to specify environments. (See https://docs.puppet.com/puppet/latest/reference/environments.html)"
msgstr ""

#: ../lib/puppet/settings/duration_setting.rb:29
msgid "Invalid duration format '%{value}' for parameter: %{name}"
msgstr ""

#: ../lib/puppet/settings/enum_setting.rb:13 ../lib/puppet/settings/symbolic_enum_setting.rb:14
msgid "Invalid value '%{value}' for parameter %{name}. Allowed values are '%{allowed_values}'"
msgstr ""

#: ../lib/puppet/settings/environment_conf.rb:141
msgid "Invalid sections in environment.conf at '%{path_to_conf_file}'. Environment conf may not have sections. The following sections are being ignored: '%{sections}'"
msgstr ""

#: ../lib/puppet/settings/environment_conf.rb:147
msgid "Invalid settings in environment.conf at '%{path_to_conf_file}'. The following unknown setting(s) are being ignored: %{ignored_settings}"
msgstr ""

#: ../lib/puppet/settings/file_setting.rb:182
msgid "Settings parameter '%{name}' is undefined"
msgstr ""

#: ../lib/puppet/settings/file_setting.rb:218
msgid "The %{parameter} parameter for the setting '%{name}' must be either 'root' or 'service', not '%{value}'"
msgstr ""

#: ../lib/puppet/settings/priority_setting.rb:39
msgid "Invalid priority format '%{value}' for parameter: %{name}"
msgstr ""

#: ../lib/puppet/settings/server_list_setting.rb:16
msgid "Expected an Array of String, got a %{klass}"
msgstr ""

#: ../lib/puppet/settings/terminus_setting.rb:11
msgid "Invalid terminus setting: %{value}"
msgstr ""

#: ../lib/puppet/settings/ttl_setting.rb:33
msgid "Invalid negative 'time to live' %{value} - did you mean 'unlimited'?"
msgstr ""

#: ../lib/puppet/settings/ttl_setting.rb:43
msgid "Invalid 'time to live' format '%{value}' for parameter: %{param_name}"
msgstr ""

#: ../lib/puppet/ssl/base.rb:32
msgid "Certname %{name} must not contain unprintable or non-ASCII characters"
msgstr ""

#: ../lib/puppet/ssl/base.rb:144
msgid "Unknown signature algorithm '%{ln}'"
msgstr ""

#: ../lib/puppet/ssl/certificate_authority.rb:69
msgid "Autosigning %{csr}"
msgstr ""

#: ../lib/puppet/ssl/certificate_authority.rb:121
msgid "A Certificate already exists for %{name}"
msgstr ""

#: ../lib/puppet/ssl/certificate_authority.rb:179
msgid "Could not write CA password: %{detail}"
msgstr ""

#: ../lib/puppet/ssl/certificate_authority.rb:212
msgid "Puppet::SSL::CertificateAuthority#list_certificates is deprecated. Please use Puppet::SSL::CertificateAuthority#list or the certificate status API to query certificate information. See https://docs.puppet.com/puppet/latest/http_api/http_certificate_status.html"
msgstr ""

#: ../lib/puppet/ssl/certificate_authority.rb:250
msgid "Cannot revoke certificates when the CRL is disabled"
msgstr ""

#: ../lib/puppet/ssl/certificate_authority.rb:263
msgid "Could not find a serial number for %{name}"
msgstr ""

#: ../lib/puppet/ssl/certificate_authority.rb:297
msgid "Could not find certificate request for %{hostname}"
msgstr ""

#: ../lib/puppet/ssl/certificate_authority.rb:306
msgid "CSR had an unknown failure checking internal signing policies, will not sign!"
msgstr ""

#: ../lib/puppet/ssl/certificate_authority.rb:316
msgid "Signed certificate request for %{hostname}"
msgstr ""

#: ../lib/puppet/ssl/certificate_authority.rb:349
msgid "CSR has request extensions that are not permitted: %{names}"
msgstr ""

#: ../lib/puppet/ssl/certificate_authority.rb:355
msgid "CSR subject common name %{name} does not match expected certname %{expected}"
msgstr ""

#: ../lib/puppet/ssl/certificate_authority.rb:359
msgid "CSR %{hostname} subject contains unprintable or non-ASCII characters"
msgstr ""

#: ../lib/puppet/ssl/certificate_authority.rb:368
msgid "CSR subject contains a wildcard, which is not allowed: %{subject}"
msgstr ""

#: ../lib/puppet/ssl/certificate_authority.rb:372
msgid "CSR contains a public key that does not correspond to the signing key"
msgstr ""

#: ../lib/puppet/ssl/certificate_authority.rb:384
msgid "CSR '%{csr}' contains authorization extensions (%{extensions}), which are disallowed by default. Use `puppet cert --allow-authorization-extensions sign %{csr}` to sign this request."
msgstr ""

#: ../lib/puppet/ssl/certificate_authority.rb:391
msgid "CSR '%{csr}' contains subject alternative names (%{alt_names}), which are disallowed. Use `puppet cert --allow-dns-alt-names sign %{csr}` to sign this request."
msgstr ""

#: ../lib/puppet/ssl/certificate_authority.rb:397
msgid "CSR '%{csr}' contains a subjectAltName outside the DNS label space: %{alt_names}.  To continue, this CSR needs to be cleaned."
msgstr ""

#: ../lib/puppet/ssl/certificate_authority.rb:402
msgid "CSR '%{csr}' subjectAltName contains a wildcard, which is not allowed: %{alt_names}  To continue, this CSR needs to be cleaned."
msgstr ""

#: ../lib/puppet/ssl/certificate_authority.rb:480
msgid "Puppet::SSL::CertificateAuthority#certificate_is_alive? is deprecated. Please use Puppet::SSL::CertificateAuthority#verify or the certificate status API to query certificate information. See https://docs.puppet.com/puppet/latest/http_api/http_certificate_status.html"
msgstr ""

#: ../lib/puppet/ssl/certificate_authority.rb:497
msgid "Could not find a certificate for %{name}"
msgstr ""

#: ../lib/puppet/ssl/certificate_authority.rb:506
msgid "Could not find a certificate or csr for %{name}"
msgstr ""

#: ../lib/puppet/ssl/certificate_authority/interface.rb:21
msgid "You must provide hosts or --all when using %{method}"
msgstr ""

#: ../lib/puppet/ssl/certificate_authority/interface.rb:26
msgid "all signed"
msgstr ""

#: ../lib/puppet/ssl/certificate_authority/interface.rb:27
msgid "Refusing to %{method} %{subject_text} certs, provide an explicit list of certs to %{method}"
msgstr ""

#: ../lib/puppet/ssl/certificate_authority/interface.rb:41
msgid "It makes no sense to generate all hosts; you must specify a list"
msgstr ""

#: ../lib/puppet/ssl/certificate_authority/interface.rb:253 ../lib/puppet/ssl/certificate_authority/interface.rb:264
msgid "Could not find certificate for %{host}"
msgstr ""

#: ../lib/puppet/ssl/certificate_authority/interface.rb:272
msgid "No waiting certificate requests to sign"
msgstr ""

#: ../lib/puppet/ssl/certificate_authority/interface.rb:281
msgid "Could not find CSR for: %{host}."
msgstr ""

#: ../lib/puppet/ssl/certificate_authority/interface.rb:291
msgid ""
"Signing Certificate Request for:\n"
"%{host_string}"
msgstr ""

#: ../lib/puppet/ssl/certificate_authority/interface.rb:294
msgid "Sign Certificate Request? [y/N] "
msgstr ""

#: ../lib/puppet/ssl/certificate_authority/interface.rb:298
msgid "NOT Signing Certificate Request"
msgstr ""

#: ../lib/puppet/ssl/certificate_authority/interface.rb:300
msgid "Assuming YES from `-y' or `--assume-yes' flag"
msgstr ""

#: ../lib/puppet/ssl/certificate_authority/interface.rb:315
msgid "Subjects must be an array or :all; not %{value}"
msgstr ""

#: ../lib/puppet/ssl/certificate_factory.rb:31
msgid "%{cert_type} is an invalid certificate type!"
msgstr ""

#: ../lib/puppet/ssl/certificate_factory.rb:33
msgid "Certificate TTL must be an integer"
msgstr ""

#: ../lib/puppet/ssl/certificate_request.rb:77
msgid "Creating a new SSL certificate request for %{name}"
msgstr ""

#: ../lib/puppet/ssl/certificate_request.rb:103
msgid "CSR sign verification failed; you need to clean the certificate request for %{name} on the server"
msgstr ""

#: ../lib/puppet/ssl/certificate_request.rb:106
msgid "Certificate Request fingerprint (%{digest}): %{hex_digest}"
msgstr ""

#: ../lib/puppet/ssl/certificate_request.rb:149
msgid "CSR needs content to extract fields"
msgstr ""

#: ../lib/puppet/ssl/certificate_request.rb:176
msgid "In %{attr}, expected extension record %{index} to have two or three items, but found %{count}"
msgstr ""

#: ../lib/puppet/ssl/certificate_request.rb:227
msgid "Cannot specify CSR attribute %{oid}: conflicts with internally used CSR attribute"
msgstr ""

#: ../lib/puppet/ssl/certificate_request.rb:236
msgid "Cannot create CSR with attribute %{oid}: %{message}"
msgstr ""

#: ../lib/puppet/ssl/certificate_request.rb:255
msgid "Cannot specify CSR extension request %{oid}: conflicts with internally used extension request"
msgstr ""

#: ../lib/puppet/ssl/certificate_request.rb:261
msgid "Cannot create CSR with extension request %{oid}: %{message}"
msgstr ""

#: ../lib/puppet/ssl/certificate_request.rb:304
msgid "In %{attr}, expected Set but found %{klass}"
msgstr ""

#: ../lib/puppet/ssl/certificate_request.rb:308
msgid "In %{attr}, expected Set[Array] but found %{klass}"
msgstr ""

#: ../lib/puppet/ssl/certificate_request.rb:312
msgid "In %{attr}, expected Set[Array] with one value but found %{count} elements"
msgstr ""

#: ../lib/puppet/ssl/certificate_request.rb:316
msgid "In %{attr}, expected Set[Array[Sequence[...]]], but found %{klass}"
msgstr ""

#: ../lib/puppet/ssl/certificate_request.rb:320
msgid "In %{attr}, expected Set[Array[Sequence[Array[...]]]], but found %{klass}"
msgstr ""

#: ../lib/puppet/ssl/certificate_request_attributes.rb:22
msgid "csr_attributes file loading from %{path}"
msgstr ""

#: ../lib/puppet/ssl/certificate_request_attributes.rb:26
msgid "invalid CSR attributes, expected instance of Hash, received instance of %{klass}"
msgstr ""

#: ../lib/puppet/ssl/certificate_request_attributes.rb:31
msgid "unexpected attributes %{keys} in %{path}"
msgstr ""

#: ../lib/puppet/ssl/certificate_revocation_list.rb:29
msgid "Creating a new certificate revocation list"
msgstr ""

#: ../lib/puppet/ssl/certificate_revocation_list.rb:42
msgid "crl"
msgstr ""

#: ../lib/puppet/ssl/certificate_revocation_list.rb:49
msgid "Revoked certificate with serial %{serial}"
msgstr ""

#: ../lib/puppet/ssl/host.rb:107
msgid "CA Mode can only be one of: %{modes}"
msgstr ""

#: ../lib/puppet/ssl/host.rb:210
msgid "No certificate to validate."
msgstr ""

#: ../lib/puppet/ssl/host.rb:211
msgid "No private key with which to validate certificate with fingerprint: %{fingerprint}"
msgstr ""

#: ../lib/puppet/ssl/host.rb:213
msgid ""
"The certificate retrieved from the master does not match the agent's private key.\n"
"Certificate fingerprint: %{fingerprint}\n"
"To fix this, remove the certificate from both the master and the agent and then start a puppet run, which will automatically regenerate a certificate.\n"
"On the master:\n"
"  puppet cert clean %{cert_name}\n"
"On the agent:\n"
"  1a. On most platforms: find %{ssl_dir} -name %{cert_name}.pem -delete\n"
"  1b. On Windows: del \"%{cert_dir}\\\\%{cert_name}.pem\" /f\n"
"  2. puppet agent -t\n"
msgstr ""

#: ../lib/puppet/ssl/host.rb:238
msgid ""
"The CSR retrieved from the master does not match the agent's public key.\n"
"CSR fingerprint: %{fingerprint}\n"
"CSR public key: %{csr_public_key}\n"
"Agent public key: %{agent_public_key}\n"
"To fix this, remove the CSR from both the master and the agent and then start a puppet run, which will automatically regenerate a CSR.\n"
"On the master:\n"
"  puppet cert clean %{cert_name}\n"
"On the agent:\n"
"  1a. On most platforms: find %{ssl_dir} -name %{cert_name}.pem -delete\n"
"  1b. On Windows: del \"%{cert_dir}\\\\%{cert_name}.pem\" /f\n"
"  2. puppet agent -t\n"
msgstr ""

#: ../lib/puppet/ssl/host.rb:347 ../lib/puppet/ssl/host.rb:368
msgid "Could not request certificate: %{message}"
msgstr ""

#: ../lib/puppet/ssl/host.rb:349
msgid "Exiting; failed to retrieve certificate and waitforcert is disabled"
msgstr ""

#: ../lib/puppet/ssl/host.rb:358
msgid "Exiting; no certificate found and waitforcert is disabled"
msgstr ""

#: ../lib/puppet/ssl/host.rb:366
msgid "Did not receive certificate"
msgstr ""

#: ../lib/puppet/ssl/inventory.rb:32
msgid "Rebuilding inventory file"
msgstr ""

#: ../lib/puppet/ssl/key.rb:24
msgid "Creating a new SSL key for %{name}"
msgstr ""

#: ../lib/puppet/ssl/oids.rb:103
msgid "Error loading ssl custom OIDs mapping file from '%{custom_oid_file}': %{err}"
msgstr ""

#: ../lib/puppet/ssl/oids.rb:107
msgid "Error loading ssl custom OIDs mapping file from '%{custom_oid_file}': no such index '%{map_key}'"
msgstr ""

#: ../lib/puppet/ssl/oids.rb:111
msgid "Error loading ssl custom OIDs mapping file from '%{custom_oid_file}': data under index '%{map_key}' must be a Hash"
msgstr ""

#: ../lib/puppet/ssl/oids.rb:118
msgid "Error loading ssl custom OIDs mapping file from '%{custom_oid_file}': incomplete definition of oid '%{oid}'"
msgstr ""

#: ../lib/puppet/ssl/oids.rb:150
msgid "Error registering ssl custom OIDs mapping from file '%{custom_oid_file}': %{err}"
msgstr ""

#: ../lib/puppet/syntax_checkers/base64.rb:18
msgid "Base64 syntax checker: the text to check must be a String."
msgstr ""

#: ../lib/puppet/syntax_checkers/base64.rb:19
msgid "Base64 syntax checker: the syntax identifier must be a String, e.g. json, data+json"
msgstr ""

#: ../lib/puppet/syntax_checkers/base64.rb:20
msgid "Base64 syntax checker: invalid Acceptor, got: '%{klass}'."
msgstr ""

#: ../lib/puppet/syntax_checkers/base64.rb:28
msgid "padding is not correct"
msgstr ""

#: ../lib/puppet/syntax_checkers/base64.rb:30
msgid "contains letters outside strict base 64 range (or whitespace)"
msgstr ""

#: ../lib/puppet/syntax_checkers/base64.rb:32
msgid "Base64 syntax checker: Cannot parse invalid Base64 string - %{msg2}"
msgstr ""

#: ../lib/puppet/syntax_checkers/json.rb:17
msgid "Json syntax checker: the text to check must be a String."
msgstr ""

#: ../lib/puppet/syntax_checkers/json.rb:18
msgid "Json syntax checker: the syntax identifier must be a String, e.g. json, data+json"
msgstr ""

#: ../lib/puppet/syntax_checkers/json.rb:19
msgid "Json syntax checker: invalid Acceptor, got: '%{klass}'."
msgstr ""

#: ../lib/puppet/syntax_checkers/json.rb:26
msgid "JSON syntax checker: Cannot parse invalid JSON string. \"%{message}\""
msgstr ""

#: ../lib/puppet/transaction.rb:82
msgid "Some pre-run checks failed"
msgstr ""

#: ../lib/puppet/transaction.rb:98
msgid "Applying configuration version '%{version}'"
msgstr ""

#: ../lib/puppet/transaction.rb:121
msgid "Provider %{name} is not functional on this host"
msgstr ""

#: ../lib/puppet/transaction.rb:137
msgid "Could not find a suitable provider for %{type}"
msgstr ""

#: ../lib/puppet/transaction.rb:144
msgid "post_resource_eval failed for provider %{provider}"
msgstr ""

#: ../lib/puppet/transaction.rb:160
msgid "Somehow left a component in the relationship graph"
msgstr ""

#: ../lib/puppet/transaction.rb:162
msgid "Starting to evaluate the resource"
msgstr ""

#: ../lib/puppet/transaction.rb:164
msgid "Evaluated in %0.2f seconds"
msgstr ""

#: ../lib/puppet/transaction.rb:264
msgid "Dependency %{dep} has failures: %{status}"
msgstr ""

#. TRANSLATORS `prefetch` is a function name and should not be translated
#: ../lib/puppet/transaction.rb:322
msgid "Could not prefetch %{type_name} provider '%{name}': %{detail}"
msgstr ""

#: ../lib/puppet/transaction.rb:350
msgid "Skipping because of failed dependencies"
msgstr ""

#: ../lib/puppet/transaction/additional_resource_generator.rb:25
msgid "Failed to generate additional resources using 'generate': %{detail}"
msgstr ""

#: ../lib/puppet/transaction/additional_resource_generator.rb:54
msgid "Depthfirst resources are not supported by eval_generate"
msgstr ""

#. TRANSLATORS eval_generate is a method name and should be left untranslated
#: ../lib/puppet/transaction/additional_resource_generator.rb:61
msgid "Failed to generate additional resources using 'eval_generate': %{detail}"
msgstr ""

#: ../lib/puppet/transaction/event.rb:85
msgid "Event status can only be %{statuses}"
msgstr ""

#: ../lib/puppet/transaction/event_manager.rb:87
msgid "Unscheduling all events on %{target}"
msgstr ""

#: ../lib/puppet/transaction/event_manager.rb:93
msgid "Unscheduling %{callback} on %{target}"
msgstr ""

#: ../lib/puppet/transaction/event_manager.rb:108
msgid "Scheduling %{callback} of %{target}"
msgstr ""

#: ../lib/puppet/transaction/event_manager.rb:150
msgid "Triggered '%{callback}' from %{count} event"
msgid_plural "Triggered '%{callback}' from %{count} events"
msgstr[0] ""
msgstr[1] ""

#: ../lib/puppet/transaction/event_manager.rb:154
msgid "Failed to call %{callback}: %{detail}"
msgstr ""

#: ../lib/puppet/transaction/event_manager.rb:162
msgid "Would have triggered '%{callback}' from %{count} event"
msgid_plural "Would have triggered '%{callback}' from %{count} events"
msgstr[0] ""
msgstr[1] ""

#: ../lib/puppet/transaction/persistence.rb:50
msgid "Transaction store file %{filename} is not a file, ignoring"
msgstr ""

#: ../lib/puppet/transaction/persistence.rb:55
msgid "Loaded transaction store file"
msgstr ""

#: ../lib/puppet/transaction/persistence.rb:59
msgid "Transaction store file %{filename} is corrupt (%{detail}); replacing"
msgstr ""

#: ../lib/puppet/transaction/persistence.rb:64
msgid "Unable to rename corrupt transaction store file: %{detail}"
msgstr ""

#: ../lib/puppet/transaction/persistence.rb:65
msgid "Could not rename corrupt transaction store file %{filename}; remove manually"
msgstr ""

#: ../lib/puppet/transaction/persistence.rb:73
msgid "Transaction store file %{filename} is valid YAML but not returning a hash. Check the file for corruption, or remove it before continuing."
msgstr ""

#: ../lib/puppet/transaction/resource_harness.rb:50
msgid "Cannot schedule without a schedule-containing catalog"
msgstr ""

#: ../lib/puppet/transaction/resource_harness.rb:55
msgid "Could not find schedule %{name}"
msgstr ""

#: ../lib/puppet/transaction/resource_harness.rb:147 ../lib/puppet/transaction/resource_harness.rb:155
msgid "change from %s to %s failed: "
msgstr ""

#: ../lib/puppet/transaction/resource_harness.rb:212
msgid "audit change: previously recorded value %s has been changed to %s"
msgstr ""

#: ../lib/puppet/transaction/resource_harness.rb:222
msgid " (previously recorded value was %s)"
msgstr ""

#: ../lib/puppet/transaction/resource_harness.rb:229
msgid "current_value %s, should be %s (noop)"
msgstr ""

#: ../lib/puppet/transaction/resource_harness.rb:238
msgid "changed %s to %s"
msgstr ""

#: ../lib/puppet/transaction/resource_harness.rb:261
msgid "audit change: newly-recorded value %s"
msgstr ""

#: ../lib/puppet/type.rb:1324
msgid "The `audit` metaparameter is deprecated and will be ignored in a future release."
msgstr ""

#: ../lib/puppet/type/augeas.rb:167
msgid "You must specify both the lens and incl parameters, or neither."
msgstr ""

#: ../lib/puppet/type/augeas.rb:191 ../lib/puppet/type/exec.rb:104
msgid "executed successfully"
msgstr ""

#: ../lib/puppet/type/cron.rb:198
msgid "%{value} is not a valid %{name}"
msgstr ""

#: ../lib/puppet/type/cron.rb:256
msgid "Invalid special schedule %{value}"
msgstr ""

#: ../lib/puppet/type/cron.rb:329
msgid "Invalid environment setting %{value}"
msgstr ""

#: ../lib/puppet/type/cron.rb:436
msgid "%{cron} cannot specify both a special schedule and a value for %{field}"
msgstr ""

#: ../lib/puppet/type/exec.rb:138
msgid "Command exceeded timeout"
msgstr ""

#: ../lib/puppet/type/exec.rb:162
msgid "[command redacted] returned %{status} instead of one of [%{expected}]"
msgstr ""

#: ../lib/puppet/type/exec.rb:164
msgid "'%{cmd}' returned %{status} instead of one of [%{expected}]"
msgstr ""

#: ../lib/puppet/type/exec.rb:182
msgid "Command must be a String, got value of class %{klass}"
msgstr ""

#: ../lib/puppet/type/exec.rb:211
msgid "Unable to execute commands as other users on Windows"
msgstr ""

#: ../lib/puppet/type/exec.rb:213
msgid "Only root can execute commands as other users"
msgstr ""

#: ../lib/puppet/type/exec.rb:264
msgid "Invalid environment setting '%{value}'"
msgstr ""

#: ../lib/puppet/type/exec.rb:277
msgid "The umask specification is invalid: %{value}"
msgstr ""

#: ../lib/puppet/type/exec.rb:293
msgid "The timeout must be a number."
msgstr ""

#: ../lib/puppet/type/exec.rb:311
msgid "Tries must be an integer"
msgstr ""

#: ../lib/puppet/type/exec.rb:315
msgid "Tries must be an integer >= 1"
msgstr ""

#: ../lib/puppet/type/exec.rb:328
msgid "try_sleep must be a number"
msgstr ""

#: ../lib/puppet/type/exec.rb:332
msgid "try_sleep cannot be a negative number"
msgstr ""

#: ../lib/puppet/type/exec.rb:446 ../lib/puppet/type/exec.rb:497
msgid "Check %{value} exceeded timeout"
msgstr ""

#: ../lib/puppet/type/file.rb:56
msgid "File paths must be fully qualified, not '%{path}'"
msgstr ""

#: ../lib/puppet/type/file.rb:124
msgid "Invalid backup type %{value}"
msgstr ""

#: ../lib/puppet/type/file.rb:168 ../lib/puppet/type/tidy.rb:48
msgid "Invalid recurse value %{value}"
msgstr ""

#: ../lib/puppet/type/file.rb:201
msgid "Invalid recurselimit value %{value}"
msgstr ""

#: ../lib/puppet/type/file.rb:371
msgid "You cannot specify more than one of %{creators}"
msgstr ""

#: ../lib/puppet/type/file.rb:373
msgid "You cannot specify a remote recursion without a source"
msgstr ""

#: ../lib/puppet/type/file.rb:375
msgid "You cannot specify source when using checksum 'none'"
msgstr ""

#: ../lib/puppet/type/file.rb:378
msgid "You cannot specify content when using checksum '%{checksum_type}'"
msgstr ""

#: ../lib/puppet/type/file.rb:381
msgid "Possible error: recurselimit is set but not recurse, no recursion will happen"
msgstr ""

#: ../lib/puppet/type/file.rb:389
msgid "Checksum value '%{value}' is not a valid checksum type %{checksum}"
msgstr ""

#: ../lib/puppet/type/file.rb:392
msgid "Checksum value is ignored unless content or source are specified"
msgstr ""

#: ../lib/puppet/type/file.rb:430
msgid "Can not find filebucket for backups without a catalog"
msgstr ""

#: ../lib/puppet/type/file.rb:434
msgid "Could not find filebucket %{backup} specified in backup"
msgstr ""

#: ../lib/puppet/type/file.rb:740
msgid "Could not back up files of type %{current_type}"
msgstr ""

#: ../lib/puppet/type/file.rb:750
msgid "Copying owner/mode/group from the source file on Windows is not supported; use source_permissions => ignore."
msgstr ""

#. TRANSLATORS "stat" is a program name and should not be translated
#: ../lib/puppet/type/file.rb:831 ../lib/puppet/type/tidy.rb:332
msgid "Could not stat; permission denied"
msgstr ""

#: ../lib/puppet/type/file.rb:953
msgid "Not removing directory; use 'force' to override"
msgstr ""

#. TRANSLATORS refers to a file which could not be backed up
#: ../lib/puppet/type/file.rb:978
msgid "Could not back up; will not replace"
msgstr ""

#: ../lib/puppet/type/file.rb:992
msgid "File written to disk did not match checksum; discarding changes (%{content_checksum} vs %{newsum})"
msgstr ""

#: ../lib/puppet/type/filebucket.rb:74
msgid "You can only have one filebucket path"
msgstr ""

#: ../lib/puppet/type/filebucket.rb:78
msgid "Filebucket paths must be absolute"
msgstr ""

#: ../lib/puppet/type/filebucket.rb:114
msgid "Could not create %{type} filebucket: %{detail}"
msgstr ""

#: ../lib/puppet/type/group.rb:69
msgid "Invalid GID %{gid}"
msgstr ""

#: ../lib/puppet/type/group.rb:163 ../lib/puppet/type/user.rb:594
msgid "Attributes value pairs must be separated by an ="
msgstr ""

#: ../lib/puppet/type/host.rb:32
msgid "Invalid IP address %{value}"
msgstr ""

#: ../lib/puppet/type/host.rb:51
msgid "Host aliases cannot include whitespace"
msgstr ""

#: ../lib/puppet/type/host.rb:52
msgid "Host aliases cannot be an empty string. Use an empty array to delete all host_aliases "
msgstr ""

#: ../lib/puppet/type/host.rb:60
msgid "Comment cannot include newline"
msgstr ""

#: ../lib/puppet/type/host.rb:84
msgid "Invalid host name"
msgstr ""

#: ../lib/puppet/type/host.rb:87
msgid "Hostname cannot include newline"
msgstr ""

#: ../lib/puppet/type/interface.rb:97
msgid "Invalid interface ip address"
msgstr ""

#: ../lib/puppet/type/k5login.rb:23
msgid "File paths must be fully qualified."
msgstr ""

#: ../lib/puppet/type/macauthorization.rb:34
msgid "munge_integer only takes integers"
msgstr ""

#: ../lib/puppet/type/mailalias.rb:39
msgid "File paths must be fully qualified, not '%{value}'"
msgstr ""

#: ../lib/puppet/type/mailalias.rb:58
msgid "You cannot specify both a recipient and a file"
msgstr ""

#: ../lib/puppet/type/maillist.rb:14
msgid "Purged %{resource}"
msgstr ""

#: ../lib/puppet/type/mount.rb:68
msgid "Unexpected change from %{current} to unmounted}"
msgstr ""

#: ../lib/puppet/type/mount.rb:134
msgid "device must not contain whitespace: %{value}"
msgstr ""

#: ../lib/puppet/type/mount.rb:160
msgid "blockdevice must not contain whitespace: %{value}"
msgstr ""

#: ../lib/puppet/type/mount.rb:169
msgid "fstype must not contain whitespace: %{value}"
msgstr ""

#: ../lib/puppet/type/mount.rb:170
msgid "fstype must not be an empty string"
msgstr ""

#: ../lib/puppet/type/mount.rb:180
msgid "options must not contain whitespace: %{value}"
msgstr ""

#: ../lib/puppet/type/mount.rb:181
msgid "options must not be an empty string"
msgstr ""

#: ../lib/puppet/type/mount.rb:246
msgid "name must not contain whitespace: %{value}"
msgstr ""

#: ../lib/puppet/type/package.rb:114 ../lib/puppet/type/package.rb:128
msgid "Could not update: %{detail}"
msgstr ""

#: ../lib/puppet/type/package.rb:163
msgid "Could not get latest version: %{detail}"
msgstr ""

#: ../lib/puppet/type/package.rb:263
msgid "Name must be a String not %{klass}"
msgstr ""

#: ../lib/puppet/type/resources.rb:15
msgid "Could not find resource type '%{name}'"
msgstr ""

#: ../lib/puppet/type/resources.rb:33
msgid "Purging resources of type %{res_type} is not supported, since they cannot be queried from the system"
msgstr ""

#: ../lib/puppet/type/resources.rb:35
msgid "Purging is only supported on types that accept 'ensure'"
msgstr ""

#: ../lib/puppet/type/resources.rb:57
msgid "Invalid value %{value}"
msgstr ""

#: ../lib/puppet/type/resources.rb:84
msgid "Invalid value %{value}."
msgstr ""

#: ../lib/puppet/type/resources.rb:103
msgid "The 'ensure' attribute on %{name} resources does not accept 'absent' as a value"
msgstr ""

#: ../lib/puppet/type/schedule.rb:96
msgid "Invalid range value '%{value}'"
msgstr ""

#: ../lib/puppet/type/schedule.rb:113
msgid "Invalid range %{value}"
msgstr ""

#: ../lib/puppet/type/schedule.rb:117
msgid "Invalid hour '%{n}'"
msgstr ""

#: ../lib/puppet/type/schedule.rb:121
msgid "Invalid minute '%{n}'"
msgstr ""

#: ../lib/puppet/type/schedule.rb:155
msgid "Incorrectly converted time: %{time}: %{hour} vs %{value}"
msgstr ""

#: ../lib/puppet/type/schedule.rb:164
msgid "Assuming upper limit should be that time the next day"
msgstr ""

#: ../lib/puppet/type/schedule.rb:322
msgid "Repeat must be a number"
msgstr ""

#: ../lib/puppet/type/schedule.rb:331
msgid "Repeat must be 1 unless periodmatch is 'distance', not '%{period}'"
msgstr ""

#: ../lib/puppet/type/schedule.rb:374
msgid "%s is not a valid day of the week"
msgstr ""

#: ../lib/puppet/type/scheduled_task.rb:34 ../lib/puppet/type/scheduled_task.rb:48
msgid "Must be specified using an absolute path."
msgstr ""

#: ../lib/puppet/type/service.rb:89
msgid "Setting enable to manual is only supported on Microsoft Windows."
msgstr ""

#: ../lib/puppet/type/ssh_authorized_key.rb:74
msgid "Key must not contain whitespace: %{value}"
msgstr ""

#: ../lib/puppet/type/ssh_authorized_key.rb:133
msgid "Option %{value} is not valid. A single option must either be of the form 'option' or 'option=\"value\". Multiple options must be provided as an array"
msgstr ""

#: ../lib/puppet/type/ssh_authorized_key.rb:150
msgid "Attribute 'user' or 'target' is mandatory"
msgstr ""

#: ../lib/puppet/type/sshkey.rb:44
msgid "Aliases cannot include whitespace"
msgstr ""

#: ../lib/puppet/type/sshkey.rb:47
msgid "Aliases must be provided as an array, not a comma-separated list"
msgstr ""

#: ../lib/puppet/type/sshkey.rb:58
msgid "Resourcename cannot include whitespaces"
msgstr ""

#: ../lib/puppet/type/sshkey.rb:59
msgid "No comma in resourcename allowed. If you want to specify aliases use the host_aliases property"
msgstr ""

#: ../lib/puppet/type/tidy.rb:85
msgid "Tidy can't use matches with recurse 0, false, or undef"
msgstr ""

#: ../lib/puppet/type/tidy.rb:124
msgid "Invalid age unit '%{unit}'"
msgstr ""

#. TRANSLATORS tidy is the name of a program and should not be translated
#: ../lib/puppet/type/tidy.rb:144
msgid "Invalid tidy age %{age}"
msgstr ""

#: ../lib/puppet/type/tidy.rb:165
msgid "Invalid size unit '%{unit}'"
msgstr ""

#. TRANSLATORS tidy is the name of a program and should not be translated
#: ../lib/puppet/type/tidy.rb:183
msgid "Invalid tidy size %{age}"
msgstr ""

#. TRANSLATORS "Tidy" is a program name and should not be translated
#: ../lib/puppet/type/tidy.rb:264
msgid "Tidying %{count} files"
msgstr ""

#: ../lib/puppet/type/tidy.rb:328
msgid "File does not exist"
msgstr ""

#: ../lib/puppet/type/user.rb:166
msgid "Could not find group(s) %{groups}"
msgstr ""

#: ../lib/puppet/type/user.rb:224
msgid "Passwords cannot include ':'"
msgstr ""

#: ../lib/puppet/type/user.rb:229
msgid "created password"
msgstr ""

#: ../lib/puppet/type/user.rb:231
msgid "changed password"
msgstr ""

#: ../lib/puppet/type/user.rb:236
msgid "[old password hash redacted]"
msgstr ""

#: ../lib/puppet/type/user.rb:239
msgid "[new password hash redacted]"
msgstr ""

#: ../lib/puppet/type/user.rb:258
msgid "Password minimum age must be provided as a number."
msgstr ""

#: ../lib/puppet/type/user.rb:277
msgid "Password maximum age must be provided as a number."
msgstr ""

#: ../lib/puppet/type/user.rb:289
msgid "Group names must be provided, not GID numbers."
msgstr ""

#: ../lib/puppet/type/user.rb:291
msgid "Group names must be provided as an array, not a comma-separated list."
msgstr ""

#: ../lib/puppet/type/user.rb:292
msgid "Group names must not be empty. If you want to specify \"no groups\" pass an empty array"
msgstr ""

#: ../lib/puppet/type/user.rb:378
msgid "User provider %{name} can not manage home directories"
msgstr ""

#. TRANSLATORS YYYY-MM-DD represents a date with a four-digit year, a two-digit month, and a two-digit day,
#. TRANSLATORS separated by dashes.
#: ../lib/puppet/type/user.rb:396
msgid "Expiry dates must be YYYY-MM-DD or the string \"absent\""
msgstr ""

#: ../lib/puppet/type/user.rb:473
msgid "Role names must be provided, not numbers"
msgstr ""

#: ../lib/puppet/type/user.rb:475
msgid "Role names must be provided as an array, not a comma-separated list"
msgstr ""

#: ../lib/puppet/type/user.rb:510
msgid "Auth names must be provided, not numbers"
msgstr ""

#: ../lib/puppet/type/user.rb:512
msgid "Auth names must be provided as an array, not a comma-separated list"
msgstr ""

#: ../lib/puppet/type/user.rb:536
msgid "Profile names must be provided, not numbers"
msgstr ""

#: ../lib/puppet/type/user.rb:538
msgid "Profile names must be provided as an array, not a comma-separated list"
msgstr ""

#: ../lib/puppet/type/user.rb:560
msgid "Key/value pairs must be separated by an ="
msgstr ""

#: ../lib/puppet/type/user.rb:667
msgid "Each entry for purge_ssh_keys must be a string, not a %{klass}"
msgstr ""

#: ../lib/puppet/type/user.rb:670
msgid "Paths to keyfiles must be absolute, not %{entry}"
msgstr ""

#: ../lib/puppet/type/user.rb:674
msgid "purge_ssh_keys must be true, false, or an array of file names, not %{value}"
msgstr ""

#: ../lib/puppet/type/user.rb:686
msgid "purge_ssh_keys can only be true for users with a defined home directory"
msgstr ""

#: ../lib/puppet/type/user.rb:693
msgid "purge_ssh_keys value '%{value}' meta character ~ or %{home_placeholder} only allowed for users with a defined home directory"
msgstr ""

#: ../lib/puppet/type/user.rb:707
msgid "Class name must be provided."
msgstr ""

#: ../lib/puppet/type/yumrepo.rb:65 ../lib/puppet/type/yumrepo.rb:82 ../lib/puppet/type/yumrepo.rb:129 ../lib/puppet/type/yumrepo.rb:153 ../lib/puppet/type/yumrepo.rb:175 ../lib/puppet/type/yumrepo.rb:303 ../lib/puppet/type/yumrepo.rb:369
msgid "Must be a valid URL"
msgstr ""

#: ../lib/puppet/type/yumrepo.rb:261
msgid "Must be within range 1-99"
msgstr ""

#: ../lib/puppet/type/zone.rb:102
msgid "Waiting for zone to finish processing"
msgstr ""

#: ../lib/puppet/type/zone.rb:199
msgid "The zone base must be fully qualified"
msgstr ""

#: ../lib/puppet/type/zone.rb:236
msgid "Datasets must be the name of a zfs filesystem"
msgstr ""

#: ../lib/puppet/type/zone.rb:257
msgid "Inherited filesystems must be fully qualified"
msgstr ""

#: ../lib/puppet/type/zone.rb:330
msgid "'%{ip}' is an invalid %{name}"
msgstr ""

#: ../lib/puppet/type/zone.rb:335
msgid "only interface may be specified when using exclusive IP stack: %{interface}:%{address}"
msgstr ""

#: ../lib/puppet/type/zone.rb:338
msgid "ip must contain interface name and ip address separated by a \":\""
msgstr ""

#: ../lib/puppet/type/zpool.rb:52
msgid "mirror names must be provided as string separated, not a comma-separated list"
msgstr ""

#: ../lib/puppet/type/zpool.rb:65
msgid "raid names must be provided as string separated, not a comma-separated list"
msgstr ""

#: ../lib/puppet/type/zpool.rb:88
msgid "You cannot specify %{multiple_props} on this type (only one)"
msgstr ""

#: ../lib/puppet/util.rb:65
msgid "Unable to retrieve the environment for mode %{mode}"
msgstr ""

#: ../lib/puppet/util.rb:82
msgid "Unable to clear the environment for mode %{mode}"
msgstr ""

#: ../lib/puppet/util.rb:98
msgid "Unable to set the environment variable %{name} for mode %{mode}"
msgstr ""

#: ../lib/puppet/util.rb:115
msgid "Unable to merge given values into the current environment for mode %{mode}"
msgstr ""

#: ../lib/puppet/util.rb:156
msgid "could not change to group %{group}: %{detail}"
msgstr ""

#: ../lib/puppet/util.rb:157
msgid "could not change to group %{group}"
msgstr ""

#: ../lib/puppet/util.rb:169
msgid "Could not change to user %{user}: %{detail}"
msgstr ""

#. TRANSLATORS forms the end of a string indicating how long a
#. given operation took
#: ../lib/puppet/util.rb:228
msgid " in %0.2f seconds"
msgstr ""

#. TRANSLATORS PATH and HOME are environment variables and should not be translated
#: ../lib/puppet/util.rb:260
msgid "PATH contains a ~ character, and HOME is not set; ignoring PATH element '%{dir}'."
msgstr ""

#. TRANSLATORS PATH is an environment variable and should not be translated
#: ../lib/puppet/util.rb:264
msgid "Couldn't expand PATH containing a ~ character; ignoring PATH element '%{dir}'."
msgstr ""

#: ../lib/puppet/util.rb:333
msgid "Failed to convert '%{path}' to URI: %{detail}"
msgstr ""

#: ../lib/puppet/util.rb:558
msgid "Could not %{message}: %{err}"
msgstr ""

#: ../lib/puppet/util/autoload.rb:73
msgid "Could not autoload %{name}: %{detail}"
msgstr ""

#: ../lib/puppet/util/autoload.rb:187
msgid "Autoload paths cannot be fully qualified"
msgstr ""

#: ../lib/puppet/util/backups.rb:26
msgid "Recursively backing up to filebucket"
msgstr ""

#: ../lib/puppet/util/backups.rb:49
msgid "Could not back %{file} up: %{message}"
msgstr ""

#: ../lib/puppet/util/backups.rb:67
msgid "Will not remove directory backup %{newfile}; use a filebucket"
msgstr ""

#: ../lib/puppet/util/backups.rb:70
msgid "Removing old backup of type %{file_type}"
msgstr ""

#: ../lib/puppet/util/backups.rb:75
msgid "Could not remove old backup: %{detail}"
msgstr ""

#: ../lib/puppet/util/backups.rb:83
msgid "Filebucketed %{f} to %{filebucket} with sum %{sum}"
msgstr ""

#: ../lib/puppet/util/character_encoding.rb:75
msgid "%{error}: %{value} is not valid UTF-8 and cannot be transcoded by Puppet."
msgstr ""

#: ../lib/puppet/util/classgen.rb:160
msgid "Redefining %{name} in %{klass}"
msgstr ""

#: ../lib/puppet/util/classgen.rb:164
msgid "Class %{const} is already defined in %{klass}"
msgstr ""

#: ../lib/puppet/util/classgen.rb:209 ../lib/puppet/util/classgen.rb:221
msgid "Already a generated class named %{klassname}"
msgstr ""

#: ../lib/puppet/util/command_line.rb:66
msgid "initialize global default settings"
msgstr ""

#: ../lib/puppet/util/command_line.rb:162
msgid "Error: Could not parse application options: invalid option: %{opt}"
msgstr ""

#: ../lib/puppet/util/command_line.rb:165
msgid "See 'puppet help' for help on available puppet subcommands"
msgstr ""

#: ../lib/puppet/util/command_line.rb:178
msgid "Error: Unknown Puppet subcommand '%{cmd}'"
msgstr ""

#: ../lib/puppet/util/command_line/puppet_option_parser.rb:47
msgid "this method only takes 3 or 4 arguments. Given: %{args}"
msgstr ""

#: ../lib/puppet/util/command_line/puppet_option_parser.rb:64
msgid "Unsupported type: '%{type}'"
msgstr ""

#: ../lib/puppet/util/command_line/puppet_option_parser.rb:76
msgid "Error parsing arguments"
msgstr ""

#: ../lib/puppet/util/command_line/trollop.rb:149
msgid "you already have an argument named '%{name}'"
msgstr ""

#: ../lib/puppet/util/command_line/trollop.rb:197
msgid "multiple argument type cannot be deduced from an empty array for '%{value0}'"
msgstr ""

#: ../lib/puppet/util/command_line/trollop.rb:206
msgid "unsupported multiple argument type '%{value0}'"
msgstr ""

#: ../lib/puppet/util/command_line/trollop.rb:210
msgid "unsupported argument type '%{value0}'"
msgstr ""

#: ../lib/puppet/util/command_line/trollop.rb:213
msgid ":type specification and default type don't match (default type is %{type_from_default})"
msgstr ""

#: ../lib/puppet/util/command_line/trollop.rb:228
msgid "long option name %{value0} is already taken; please specify a (different) :long"
msgstr ""

#: ../lib/puppet/util/command_line/trollop.rb:239
msgid "short option name %{value0} is already taken; please specify a (different) :short"
msgstr ""

#: ../lib/puppet/util/command_line/trollop.rb:240
msgid "a short option name can't be a number or a dash"
msgstr ""

#: ../lib/puppet/util/command_line/trollop.rb:273 ../lib/puppet/util/command_line/trollop.rb:279
msgid "unknown option '%{sym}'"
msgstr ""

#: ../lib/puppet/util/command_line/trollop.rb:313
msgid "Print version and exit"
msgstr ""

#: ../lib/puppet/util/command_line/trollop.rb:314
msgid "Show this message"
msgstr ""

#: ../lib/puppet/util/command_line/trollop.rb:336
msgid "invalid argument syntax: '%{arg}'"
msgstr ""

#: ../lib/puppet/util/command_line/trollop.rb:341
msgid "unknown argument '%{arg}'"
msgstr ""

#: ../lib/puppet/util/command_line/trollop.rb:345
msgid "option '%{arg}' specified multiple times"
msgstr ""

#: ../lib/puppet/util/command_line/trollop.rb:382
msgid "--%{value0} requires --%{value1}"
msgstr ""

#: ../lib/puppet/util/command_line/trollop.rb:384
msgid "--%{value0} conflicts with --%{value1}"
msgstr ""

#: ../lib/puppet/util/command_line/trollop.rb:389
msgid "option --%{opt} must be specified"
msgstr ""

#: ../lib/puppet/util/command_line/trollop.rb:398
msgid "option '%{arg}' needs a parameter"
msgstr ""

#: ../lib/puppet/util/command_line/trollop.rb:458
msgid "option '%{arg}' needs a date"
msgstr ""

#: ../lib/puppet/util/command_line/trollop.rb:491
msgid "Options:"
msgstr ""

#: ../lib/puppet/util/command_line/trollop.rb:515
msgid " (Default: %{default_s})"
msgstr ""

#: ../lib/puppet/util/command_line/trollop.rb:517
msgid " (default: %{default_s})"
msgstr ""

#: ../lib/puppet/util/command_line/trollop.rb:554
msgid "Error: argument --%{value0} %{msg}."
msgstr ""

#: ../lib/puppet/util/command_line/trollop.rb:556
msgid "Error: %{arg}."
msgstr ""

#: ../lib/puppet/util/command_line/trollop.rb:558 ../lib/puppet/util/command_line/trollop.rb:782
msgid "Try --help for help."
msgstr ""

#: ../lib/puppet/util/command_line/trollop.rb:637
msgid "option '%{arg}' needs an integer"
msgstr ""

#: ../lib/puppet/util/command_line/trollop.rb:642
msgid "option '%{arg}' needs a floating-point number"
msgstr ""

#: ../lib/puppet/util/command_line/trollop.rb:654
msgid "file or url for option '%{arg}' cannot be opened: %{value0}"
msgstr ""

#: ../lib/puppet/util/command_line/trollop.rb:781
msgid "Error: %{value0}."
msgstr ""

#: ../lib/puppet/util/diff.rb:28
msgid "Cannot provide diff without the diff/lcs Ruby library"
msgstr ""

#: ../lib/puppet/util/errors.rb:40
msgid " at %{file}:%{line}"
msgstr ""

#: ../lib/puppet/util/errors.rb:42
msgid " at line %{line}"
msgstr ""

#: ../lib/puppet/util/errors.rb:44
msgid " in %{file}"
msgstr ""

#: ../lib/puppet/util/errors.rb:68
msgid "%{klass} failed with error %{error_type}: %{detail}"
msgstr ""

#: ../lib/puppet/util/execution.rb:231
msgid "Could not get output"
msgstr ""

#: ../lib/puppet/util/execution.rb:235
msgid "Execution of '%{str}' returned %{exit_status}: %{output}"
msgstr ""

#: ../lib/puppet/util/execution.rb:304
msgid "Could not execute posix command: %{detail}"
msgstr ""

#: ../lib/puppet/util/execution.rb:352
msgid "Waiting for output; will sleep %{time_to_sleep} seconds"
msgstr ""

#: ../lib/puppet/util/feature.rb:21
msgid "Failed to load feature test for %{name}: %{detail}"
msgstr ""

#: ../lib/puppet/util/feature.rb:82
msgid "Libraries must be passed as strings not %{klass}"
msgstr ""

#: ../lib/puppet/util/fileparsing.rb:46
msgid "Cannot have fields named %{name}"
msgstr ""

#: ../lib/puppet/util/fileparsing.rb:53 ../lib/puppet/util/fileparsing.rb:308
msgid "Invalid record type %{record_type}"
msgstr ""

#: ../lib/puppet/util/fileparsing.rb:89
msgid "Field '%{field}' is required"
msgstr ""

#: ../lib/puppet/util/fileparsing.rb:230
msgid "Could not parse line %{line}"
msgstr ""

#: ../lib/puppet/util/fileparsing.rb:273
msgid "Must include a list of fields"
msgstr ""

#: ../lib/puppet/util/fileparsing.rb:288
msgid "You must provide a :match regex for text lines"
msgstr ""

#: ../lib/puppet/util/fileparsing.rb:364
msgid "Line type %{name} is already defined"
msgstr ""

#: ../lib/puppet/util/filetype.rb:48
msgid "%{klass} could not read %{path}: %{detail}"
msgstr ""

#: ../lib/puppet/util/filetype.rb:64
msgid "%{klass} could not write %{path}: %{detail}"
msgstr ""

#: ../lib/puppet/util/filetype.rb:82
msgid "Path is nil"
msgstr ""

#: ../lib/puppet/util/filetype.rb:151
msgid "Reading %{path} from RAM"
msgstr ""

#: ../lib/puppet/util/filetype.rb:157
msgid "Removing %{path} from RAM"
msgstr ""

#: ../lib/puppet/util/filetype.rb:163
msgid "Writing %{path} to RAM"
msgstr ""

#: ../lib/puppet/util/filetype.rb:178
msgid "Could not retrieve user %{user}: %{detail}"
msgstr ""

#: ../lib/puppet/util/filetype.rb:233 ../lib/puppet/util/filetype.rb:276
msgid "User %{path} not authorized to use cron"
msgstr ""

#: ../lib/puppet/util/filetype.rb:235 ../lib/puppet/util/filetype.rb:278
msgid "Could not read crontab for %{path}: %{detail}"
msgstr ""

#: ../lib/puppet/util/filetype.rb:243 ../lib/puppet/util/filetype.rb:286
msgid "Could not remove crontab for %{path}: %{detail}"
msgstr ""

#: ../lib/puppet/util/filetype.rb:258 ../lib/puppet/util/filetype.rb:302
msgid "Could not write crontab for %{path}: %{detail}"
msgstr ""

#: ../lib/puppet/util/http_proxy.rb:195
msgid "Too many HTTP redirections for %{uri}"
msgstr ""

#: ../lib/puppet/util/inifile.rb:139
msgid "Cannot read nonexistent file %{file}"
msgstr ""

#: ../lib/puppet/util/inifile.rb:186
msgid "Property with key %{key} outside of a section"
msgstr ""

#: ../lib/puppet/util/inifile.rb:192
msgid "Can't parse line '%{line}'"
msgstr ""

#: ../lib/puppet/util/inifile.rb:241
msgid "Section %{name} is already defined, cannot redefine"
msgstr ""

#: ../lib/puppet/util/instance_loader.rb:71
msgid "Loaded %{type} file for %{name} but %{type} was not defined"
msgstr ""

#: ../lib/puppet/util/json_lockfile.rb:40
msgid "Unable to read lockfile data from %{path}: not in JSON"
msgstr ""

#: ../lib/puppet/util/ldap/manager.rb:216
msgid "Removing %{name} from ldap"
msgstr ""

#: ../lib/puppet/util/ldap/manager.rb:223
msgid "Creating %{name} in ldap"
msgstr ""

#: ../lib/puppet/util/limits.rb:10
msgid "Failed to set process priority to '%{priority}'"
msgstr ""

#: ../lib/puppet/util/log.rb:212
msgid "Reopening log files"
msgstr ""

#: ../lib/puppet/util/log.rb:381
msgid "Could not parse for environment %{env}: %{msg}"
msgstr ""

#: ../lib/puppet/util/log.rb:383
msgid "%{msg} at %{file}:%{line}:%{pos}"
msgstr ""

#: ../lib/puppet/util/log.rb:385
msgid "%{msg}  at %{file}:%{line}"
msgstr ""

#: ../lib/puppet/util/log.rb:387
msgid "%{msg}  at line %{line}:%{pos}"
msgstr ""

#: ../lib/puppet/util/log.rb:389
msgid "%{msg}  at line %{line}"
msgstr ""

#: ../lib/puppet/util/log.rb:391
msgid "%{msg}  in %{file}"
msgstr ""

#: ../lib/puppet/util/log.rb:393
msgid "%{msg} on node %{node}"
msgstr ""

#: ../lib/puppet/util/log/destinations.rb:21
msgid "Invalid syslog facility %{str}"
msgstr ""

#: ../lib/puppet/util/log/destinations.rb:75
msgid "Creating log directory %{dir}"
msgstr ""

#: ../lib/puppet/util/log/destinations.rb:100
msgid "Unable to set ownership to %{user}:%{group} for log file: %{path}"
msgstr ""

#: ../lib/puppet/util/logging.rb:83 ../lib/puppet/util/logging.rb:106
msgid "Wrapped exception:"
msgstr ""

#: ../lib/puppet/util/logging.rb:179
msgid ""
"\n"
"   (at %{file}:%{line})"
msgstr ""

#: ../lib/puppet/util/logging.rb:181
msgid ""
"\n"
"   (in %{file})"
msgstr ""

#: ../lib/puppet/util/logging.rb:183
msgid ""
"\n"
"   (in unknown file, line %{line})"
msgstr ""

#: ../lib/puppet/util/logging.rb:185
msgid ""
"\n"
"   (file & line not available)"
msgstr ""

#: ../lib/puppet/util/logging.rb:283
msgid "unknown"
msgstr ""

#. TRANSLATORS error message with origin location
#: ../lib/puppet/util/logging.rb:288
msgid ""
"%{message}\n"
"   (at %{call_trace})"
msgstr ""

#: ../lib/puppet/util/network_device.rb:10
msgid "Can't load %{provider} for %{device}: %{detail}"
msgstr ""

#: ../lib/puppet/util/network_device/cisco/device.rb:54
msgid "Error while executing '%{cmd}', device returned: %{error}"
msgstr ""

#: ../lib/puppet/util/network_device/cisco/device.rb:70
msgid "Can't issue \"enable\" to enter privileged, no enable password set"
msgstr ""

#: ../lib/puppet/util/network_device/cisco/device.rb:199
msgid "invalid sh vlan summary output"
msgstr ""

#: ../lib/puppet/util/network_device/cisco/device.rb:211
msgid "Removing %{id} from device vlan"
msgstr ""

#: ../lib/puppet/util/network_device/cisco/device.rb:220
msgid ""
"Invalid VLAN name '%{name}' for Cisco device.\n"
"VLAN name must be alphanumeric, no spaces or special characters."
msgstr ""

#: ../lib/puppet/util/network_device/cisco/device.rb:254
msgid "Unknown switchport mode: %{mode} for %{interface}"
msgstr ""

#: ../lib/puppet/util/network_device/cisco/device.rb:263
msgid "Unknown switchport encapsulation: %{value} for %{interface}"
msgstr ""

#: ../lib/puppet/util/network_device/cisco/interface.rb:90
msgid "Error while executing '%{command}', device returned: %{error}"
msgstr ""

#: ../lib/puppet/util/network_device/config.rb:55
msgid "Duplicate device found at line %{count}, already found at %{line}"
msgstr ""

#: ../lib/puppet/util/network_device/config.rb:71
msgid "Configuration error: Cannot read %{file}; cannot serve"
msgstr ""

#: ../lib/puppet/util/network_device/config.rb:74
msgid "Configuration error: '%{file}' does not exit; cannot serve"
msgstr ""

#: ../lib/puppet/util/network_device/config.rb:88
msgid "%{value} is an invalid url"
msgstr ""

#: ../lib/puppet/util/network_device/transport/ssh.rb:16
msgid "Connecting with ssh to a network device requires the 'net/ssh' ruby library"
msgstr ""

#: ../lib/puppet/util/network_device/transport/ssh.rb:36
msgid "timed out while opening an ssh connection to the host"
msgstr ""

#: ../lib/puppet/util/network_device/transport/ssh.rb:38
msgid "SSH authentication failure connecting to %{host} as %{user}"
msgstr ""

#: ../lib/puppet/util/network_device/transport/ssh.rb:40
msgid "SSH connection failure to %{host}"
msgstr ""

#: ../lib/puppet/util/network_device/transport/ssh.rb:47
msgid "failed to open pty"
msgstr ""

#: ../lib/puppet/util/network_device/transport/ssh.rb:50
msgid "failed to open ssh shell channel"
msgstr ""

#: ../lib/puppet/util/plist.rb:48
msgid ""
"Cannot read file %{file_path}; Puppet is skipping it.\n"
msgstr ""

#: ../lib/puppet/util/plist.rb:48
msgid "Details: %{detail}"
msgstr ""

#: ../lib/puppet/util/plist.rb:141
msgid "Unable to write the file %{file_path}. %{error}"
msgstr ""

#: ../lib/puppet/util/posix.rb:24 ../lib/puppet/util/posix.rb:49
msgid "Tried to get %{field} field for silly id %{id}"
msgstr ""

#: ../lib/puppet/util/posix.rb:77 ../lib/puppet/util/posix.rb:87 ../lib/puppet/util/posix.rb:97
msgid "Can only handle users and groups"
msgstr ""

#: ../lib/puppet/util/profiler/wall_clock.rb:15
msgid "took %{context} seconds"
msgstr ""

#: ../lib/puppet/util/provider_features.rb:72
msgid "Could not create feature %{name}: %{detail}"
msgstr ""

#: ../lib/puppet/util/rdoc.rb:44 ../lib/puppet/util/rdoc.rb:50 ../lib/puppet/util/rdoc.rb:54 ../lib/puppet/util/rdoc.rb:58
msgid "RDOC SUPPORT FOR MANIFEST HAS BEEN REMOVED - See PUP-3638"
msgstr ""

#. TRANSLATORS message accompanied by date of generation
#: ../lib/puppet/util/reference.rb:17
msgid "This page autogenerated on "
msgstr ""

#: ../lib/puppet/util/reference.rb:35
msgid "Could not find section %{name}"
msgstr ""

#: ../lib/puppet/util/reference.rb:41
msgid "creating pdf"
msgstr ""

#: ../lib/puppet/util/reference.rb:43
msgid "Could not find rst2latex"
msgstr ""

#: ../lib/puppet/util/reference.rb:53
msgid "rst2latex failed"
msgstr ""

#: ../lib/puppet/util/reference.rb:93
msgid "%{name} Reference"
msgstr ""

#. TRANSLATORS message accompanied by date of generation
#: ../lib/puppet/util/reference.rb:116
msgid ""
"\n"
"\n"
"**This page is autogenerated; any changes will get overwritten** *(last generated on "
msgstr ""

#: ../lib/puppet/util/resource_template.rb:47
msgid "Template %{file} does not exist"
msgstr ""

#: ../lib/puppet/util/retry_action.rb:31
msgid "%{retries} exceeded"
msgstr ""

#: ../lib/puppet/util/retry_action.rb:34
msgid "Caught exception %{klass}:%{error} retrying"
msgstr ""

#: ../lib/puppet/util/selinux.rb:66
msgid "Invalid context to parse: %{context}"
msgstr ""

#: ../lib/puppet/util/selinux.rb:94
msgid "Can't set SELinux context on file unless the file already has some kind of context"
msgstr ""

#: ../lib/puppet/util/selinux.rb:108
msgid "set_selinux_context component must be one of :seluser, :selrole, :seltype, or :selrange"
msgstr ""

#: ../lib/puppet/util/selinux.rb:119
msgid "Failed to set SELinux context %{context} on %{file}"
msgstr ""

#: ../lib/puppet/util/splayer.rb:14
msgid "Sleeping for %{time} seconds (splay is enabled)"
msgstr ""

#: ../lib/puppet/util/storage.rb:53
msgid "Checksumfile %{filename} is not a file, ignoring"
msgstr ""

#: ../lib/puppet/util/storage.rb:60
msgid "Checksumfile %{filename} is corrupt (%{detail}); replacing"
msgstr ""

#: ../lib/puppet/util/storage.rb:65
msgid "Could not rename corrupt %{filename}; remove manually"
msgstr ""

#: ../lib/puppet/util/storage.rb:71
msgid "State got corrupted"
msgstr ""

#: ../lib/puppet/util/storage.rb:83
msgid "Creating state file %{file}"
msgstr ""

#: ../lib/puppet/util/suidmanager.rb:102
msgid "No such group %{group}"
msgstr ""

#: ../lib/puppet/util/suidmanager.rb:118
msgid "No such user %{user}"
msgstr ""

#: ../lib/puppet/util/suidmanager.rb:145
msgid "Invalid id type %{type}"
msgstr ""

#: ../lib/puppet/util/suidmanager.rb:148
msgid "Invalid %{klass}: %{id}"
msgstr ""

#: ../lib/puppet/util/symbolic_file_mode.rb:37
msgid "An empty mode string is illegal"
msgstr ""

#: ../lib/puppet/util/symbolic_file_mode.rb:41
msgid "Numeric modes must be in octal, not decimal!"
msgstr ""

#: ../lib/puppet/util/symbolic_file_mode.rb:44
msgid "non-numeric current mode (%{mode})"
msgstr ""

#: ../lib/puppet/util/symbolic_file_mode.rb:64
msgid "Missing action"
msgstr ""

#: ../lib/puppet/util/symbolic_file_mode.rb:79
msgid "Missing operation (-, =, or +)"
msgstr ""

#: ../lib/puppet/util/symbolic_file_mode.rb:101
msgid "X only works with the '+' operator"
msgstr ""

#: ../lib/puppet/util/symbolic_file_mode.rb:112
msgid "internal error"
msgstr ""

#: ../lib/puppet/util/symbolic_file_mode.rb:116
msgid "Unknown operation"
msgstr ""

#: ../lib/puppet/util/symbolic_file_mode.rb:131
msgid "%{error}%{rest} in symbolic mode %{modification}"
msgstr ""

#: ../lib/puppet/util/tagging.rb:27
msgid "Invalid tag '%{name}'"
msgstr ""

#: ../lib/puppet/util/windows/adsi.rb:19
msgid "ADSI connection error: %{e}"
msgstr ""

#: ../lib/puppet/util/windows/adsi.rb:42
msgid "Failed to get computer name"
msgstr ""

#: ../lib/puppet/util/windows/adsi.rb:80
msgid "Must use a valid SID::Principal"
msgstr ""

#: ../lib/puppet/util/windows/adsi.rb:132
msgid "Value must be in DOMAIN\\user style syntax"
msgstr ""

#: ../lib/puppet/util/windows/adsi.rb:156
msgid "Could not resolve name: %{name}"
msgstr ""

#: ../lib/puppet/util/windows/adsi.rb:214
msgid "Puppet is not able to create/delete domain users with the user resource."
msgstr ""

#: ../lib/puppet/util/windows/adsi.rb:219
msgid "User update failed: %{e}"
msgstr ""

#: ../lib/puppet/util/windows/adsi.rb:314
msgid "Cannot create user if group '%{name}' exists."
msgstr ""

#: ../lib/puppet/util/windows/adsi.rb:328
msgid "Failed to get user name"
msgstr ""

#: ../lib/puppet/util/windows/adsi.rb:406
msgid "Cannot delete user profile for '%{sid}' prior to Vista SP1"
msgstr ""

#: ../lib/puppet/util/windows/adsi.rb:444
msgid "Puppet is not able to create/delete domain groups with the group resource."
msgstr ""

#: ../lib/puppet/util/windows/adsi.rb:449
msgid "Group update failed: %{error}"
msgstr ""

#: ../lib/puppet/util/windows/adsi.rb:505
msgid "Cannot create group if user '%{name}' exists."
msgstr ""

#: ../lib/puppet/util/windows/api_types.rb:68
msgid "Unable to read wide strings with %{null_terminator} terminal nulls"
msgstr ""

#: ../lib/puppet/util/windows/api_types.rb:196
msgid "Bad GUID format."
msgstr ""

#: ../lib/puppet/util/windows/com.rb:17
msgid "%{name} failed (hresult %{result})."
msgstr ""

#: ../lib/puppet/util/windows/com.rb:142 ../lib/puppet/util/windows/com.rb:183
msgid "Failed to call %{klass}::%{name} with HRESULT: %{result}."
msgstr ""

#: ../lib/puppet/util/windows/com.rb:169
msgid "CoCreateInstance failed (%{klass})."
msgstr ""

#: ../lib/puppet/util/windows/error.rb:42
msgid "FormatMessageW could not format code %{code}"
msgstr ""

#: ../lib/puppet/util/windows/error.rb:48
msgid "FormatMessageW failed to allocate buffer for code %{code}"
msgstr ""

#: ../lib/puppet/util/windows/file.rb:158
msgid "Failed to set file attributes"
msgstr ""

#: ../lib/puppet/util/windows/file.rb:193
msgid "out_buffer is required"
msgstr ""

#: ../lib/puppet/util/windows/file.rb:274
msgid "Failed to call GetLongPathName"
msgstr ""

#: ../lib/puppet/util/windows/principal.rb:67 ../lib/puppet/util/windows/principal.rb:74
msgid "Failed to call LookupAccountNameW"
msgstr ""

#. TRANSLATORS `lookup_account_sid` is a variable name and should not be translated
#: ../lib/puppet/util/windows/principal.rb:97
msgid "Byte array for lookup_account_sid must not be nil and must be at least 1 byte long"
msgstr ""

#: ../lib/puppet/util/windows/principal.rb:119 ../lib/puppet/util/windows/principal.rb:126
msgid "Failed to call LookupAccountSidW"
msgstr ""

#: ../lib/puppet/util/windows/process.rb:24
msgid "Failed to get child process exit code"
msgstr ""

#: ../lib/puppet/util/windows/process.rb:217
msgid "GetVersionEx failed"
msgstr ""

#: ../lib/puppet/util/windows/process.rb:254
msgid "environment variable name must not be nil or empty"
msgstr ""

#: ../lib/puppet/util/windows/process.rb:259
msgid "Failed to remove environment variable: %{name}"
msgstr ""

#: ../lib/puppet/util/windows/process.rb:264
msgid "Failed to set environment variable: %{name}"
msgstr ""

#: ../lib/puppet/util/windows/registry.rb:21
msgid "Invalid registry key '%{name}'"
msgstr ""

#: ../lib/puppet/util/windows/registry.rb:31
msgid "Failed to open registry key '%{key}\\%{path}'"
msgstr ""

#: ../lib/puppet/util/windows/registry.rb:106
msgid "Failed to enumerate %{key} registry keys at index %{index}"
msgstr ""

#: ../lib/puppet/util/windows/registry.rb:137
msgid "Failed to enumerate %{key} registry values at index %{index}"
msgstr ""

#: ../lib/puppet/util/windows/registry.rb:167
msgid "Failed to query registry %{key} for sizes"
msgstr ""

#: ../lib/puppet/util/windows/registry.rb:203
msgid "Type mismatch (expect %{rtype} but %{type} present)"
msgstr ""

#: ../lib/puppet/util/windows/registry.rb:225
msgid "Type %{type} is not supported."
msgstr ""

#: ../lib/puppet/util/windows/registry.rb:230
msgid "A value in the registry key %{parent_key_name}%{key} is corrupt or invalid"
msgstr ""

#: ../lib/puppet/util/windows/registry.rb:250
msgid "Failed to read registry value %{value} at %{key}"
msgstr ""

#: ../lib/puppet/util/windows/registry.rb:268
msgid "Failed to delete registry value %{name} at %{key}"
msgstr ""

#: ../lib/puppet/util/windows/registry.rb:283
msgid "Failed to delete registry key %{name} at %{key}"
msgstr ""

#: ../lib/puppet/util/windows/root_certs.rb:47
msgid "Failed to import root certificate: %{detail}"
msgstr ""

#: ../lib/puppet/util/windows/security.rb:173
msgid "Failed to get volume information"
msgstr ""

#: ../lib/puppet/util/windows/security.rb:383 ../lib/puppet/util/windows/security.rb:400 ../lib/puppet/util/windows/sid.rb:127 ../lib/puppet/util/windows/sid.rb:189 ../lib/puppet/util/windows/user.rb:45
msgid "Invalid SID"
msgstr ""

#: ../lib/puppet/util/windows/security.rb:387 ../lib/puppet/util/windows/security.rb:404
msgid "Failed to add access control entry"
msgstr ""

#: ../lib/puppet/util/windows/security.rb:415 ../lib/puppet/util/windows/security.rb:597
msgid "Invalid DACL"
msgstr ""

#: ../lib/puppet/util/windows/security.rb:438
msgid "Unsupported access control entry type: 0x%{type}"
msgstr ""

#: ../lib/puppet/util/windows/security.rb:472
msgid "Failed to open '%{path}'"
msgstr ""

#: ../lib/puppet/util/windows/security.rb:519
msgid "Failed to adjust process privileges"
msgstr ""

#: ../lib/puppet/util/windows/security.rb:549
msgid "Failed to get security information"
msgstr ""

#: ../lib/puppet/util/windows/security.rb:560
msgid "Failed to get security descriptor control"
msgstr ""

#: ../lib/puppet/util/windows/security.rb:593
msgid "Failed to initialize ACL"
msgstr ""

#: ../lib/puppet/util/windows/security.rb:632
msgid "Failed to set security information"
msgstr ""

#: ../lib/puppet/util/windows/sid.rb:93
msgid "Octet string must be an array of bytes"
msgstr ""

#: ../lib/puppet/util/windows/sid.rb:133
msgid "Failed to convert binary SID"
msgstr ""

#: ../lib/puppet/util/windows/sid.rb:138
msgid "ConvertSidToStringSidW failed to allocate buffer for sid"
msgstr ""

#: ../lib/puppet/util/windows/sid.rb:158
msgid "Failed to convert string SID: %{string_sid}"
msgstr ""

#: ../lib/puppet/util/windows/taskscheduler.rb:213 ../lib/puppet/util/windows/taskscheduler.rb:246 ../lib/puppet/util/windows/taskscheduler.rb:262 ../lib/puppet/util/windows/taskscheduler.rb:314 ../lib/puppet/util/windows/taskscheduler.rb:341 ../lib/puppet/util/windows/taskscheduler.rb:373 ../lib/puppet/util/windows/taskscheduler.rb:398 ../lib/puppet/util/windows/taskscheduler.rb:417 ../lib/puppet/util/windows/taskscheduler.rb:433 ../lib/puppet/util/windows/taskscheduler.rb:454 ../lib/puppet/util/windows/taskscheduler.rb:470 ../lib/puppet/util/windows/taskscheduler.rb:489 ../lib/puppet/util/windows/taskscheduler.rb:507 ../lib/puppet/util/windows/taskscheduler.rb:540 ../lib/puppet/util/windows/taskscheduler.rb:555 ../lib/puppet/util/windows/taskscheduler.rb:596 ../lib/puppet/util/windows/taskscheduler.rb:612 ../lib/puppet/util/windows/taskscheduler.rb:623 ../lib/puppet/util/windows/taskscheduler.rb:641 ../lib/puppet/util/windows/taskscheduler.rb:661 ../lib/puppet/util/windows/taskscheduler.rb:689
msgid "No current task scheduler. ITaskScheduler is NULL."
msgstr ""

#: ../lib/puppet/util/windows/taskscheduler.rb:273 ../lib/puppet/util/windows/taskscheduler.rb:285 ../lib/puppet/util/windows/taskscheduler.rb:306 ../lib/puppet/util/windows/taskscheduler.rb:342 ../lib/puppet/util/windows/taskscheduler.rb:374 ../lib/puppet/util/windows/taskscheduler.rb:399 ../lib/puppet/util/windows/taskscheduler.rb:418 ../lib/puppet/util/windows/taskscheduler.rb:434 ../lib/puppet/util/windows/taskscheduler.rb:455 ../lib/puppet/util/windows/taskscheduler.rb:471 ../lib/puppet/util/windows/taskscheduler.rb:490 ../lib/puppet/util/windows/taskscheduler.rb:508 ../lib/puppet/util/windows/taskscheduler.rb:541 ../lib/puppet/util/windows/taskscheduler.rb:597 ../lib/puppet/util/windows/taskscheduler.rb:613 ../lib/puppet/util/windows/taskscheduler.rb:624 ../lib/puppet/util/windows/taskscheduler.rb:642 ../lib/puppet/util/windows/taskscheduler.rb:662 ../lib/puppet/util/windows/taskscheduler.rb:674 ../lib/puppet/util/windows/taskscheduler.rb:690 ../lib/puppet/util/windows/taskscheduler.rb:700 ../lib/puppet/util/windows/taskscheduler.rb:726 ../lib/puppet/util/windows/taskscheduler.rb:745 ../lib/puppet/util/windows/taskscheduler.rb:763 ../lib/puppet/util/windows/taskscheduler.rb:777 ../lib/puppet/util/windows/taskscheduler.rb:795 ../lib/puppet/util/windows/taskscheduler.rb:810 ../lib/puppet/util/windows/taskscheduler.rb:826 ../lib/puppet/util/windows/taskscheduler.rb:846 ../lib/puppet/util/windows/taskscheduler.rb:862
msgid "No currently active task. ITask is NULL."
msgstr ""

#: ../lib/puppet/util/windows/taskscheduler.rb:286
msgid "Account information must be set on the current task to save it properly."
msgstr ""

#: ../lib/puppet/util/windows/taskscheduler.rb:351
msgid "User has exceeded maximum allowed length %{max}"
msgstr ""

#: ../lib/puppet/util/windows/taskscheduler.rb:363
msgid "job created, but password was invalid"
msgstr ""

#: ../lib/puppet/util/windows/taskscheduler.rb:423
msgid "Application name has exceeded maximum allowed length %{max}"
msgstr ""

#: ../lib/puppet/util/windows/taskscheduler.rb:459
msgid "Parameters has exceeded maximum allowed length %{max}"
msgstr ""

#: ../lib/puppet/util/windows/taskscheduler.rb:494
msgid "Working directory has exceeded maximum allowed length %{max}"
msgstr ""

#: ../lib/puppet/util/windows/taskscheduler.rb:560
msgid "task '%{task}' already exists"
msgstr ""

#: ../lib/puppet/util/windows/taskscheduler.rb:767
msgid "Comment has exceeded maximum allowed length %{max}"
msgstr ""

#: ../lib/puppet/util/windows/taskscheduler.rb:799
msgid "Creator has exceeded maximum allowed length %{max}"
msgstr ""

#: ../lib/puppet/util/windows/taskscheduler.rb:980 ../lib/puppet/util/windows/taskscheduler.rb:1047
msgid "Unknown trigger type %{type}"
msgstr ""

#: ../lib/puppet/util/windows/user.rb:40
msgid "Failed to create administrators SID"
msgstr ""

#: ../lib/puppet/util/windows/user.rb:50
msgid "Failed to check membership"
msgstr ""

#: ../lib/puppet/util/windows/user.rb:88
msgid "Failed to logon user %{name}"
msgstr ""

#: ../lib/puppet/util/windows/user.rb:112
msgid "Failed to load user profile %{user}"
msgstr ""

#: ../lib/puppet/util/windows/user.rb:118
msgid "Failed to unload user profile %{user}"
msgstr ""<|MERGE_RESOLUTION|>--- conflicted
+++ resolved
@@ -6,19 +6,11 @@
 #, fuzzy
 msgid ""
 msgstr ""
-<<<<<<< HEAD
-"Project-Id-Version: Puppet automation framework 4.10.0-529-g98117e5\n"
+"Project-Id-Version: Puppet automation framework 4.10.0-28-g5721e4c\n"
 "\n"
 "Report-Msgid-Bugs-To: https://tickets.puppetlabs.com\n"
-"POT-Creation-Date: 2017-04-20 15:33-0700\n"
-"PO-Revision-Date: 2017-04-20 15:33-0700\n"
-=======
-"Project-Id-Version: Puppet automation framework 4.10.0-45-gb0ff2a9\n"
-"\n"
-"Report-Msgid-Bugs-To: https://tickets.puppetlabs.com\n"
-"POT-Creation-Date: 2017-04-18 09:07-0700\n"
-"PO-Revision-Date: 2017-04-18 09:07-0700\n"
->>>>>>> 85de4899
+"POT-Creation-Date: 2017-04-10 13:35-0700\n"
+"PO-Revision-Date: 2017-04-10 13:35-0700\n"
 "Last-Translator: FULL NAME <EMAIL@ADDRESS>\n"
 "Language-Team: LANGUAGE <LL@li.org>\n"
 "Language: \n"
@@ -353,21 +345,8 @@
 msgid "Could not compile catalog for %{node}"
 msgstr ""
 
-<<<<<<< HEAD
 #: ../lib/puppet/application/master.rb:177
 msgid "Failed to compile catalog for node %{node}: %{detail}"
-=======
-#: ../lib/puppet/resource.rb:81
-msgid "Unable to deserialize non-Data value for parameter %{param} unless rich data is enabled"
-msgstr ""
-
-#: ../lib/puppet/resource.rb:127
-msgid "No Puppet Type found for %{type_name}"
-msgstr ""
-
-#: ../lib/puppet/type.rb:1324
-msgid "The `audit` metaparameter is deprecated and will be ignored in a future release."
->>>>>>> 85de4899
 msgstr ""
 
 #: ../lib/puppet/application/master.rb:197
@@ -2288,6 +2267,14 @@
 
 #: ../lib/puppet/indirector/file_bucket_file/file.rb:176
 msgid "Existing backup does not match its expected sum, %{sum}. Overwriting corrupted backup."
+msgstr ""
+
+#: ../lib/puppet/resource.rb:81
+msgid "Unable to deserialize non-Data value for parameter %{param} unless rich data is enabled"
+msgstr ""
+
+#: ../lib/puppet/resource.rb:127
+msgid "No Puppet Type found for %{type_name}"
 msgstr ""
 
 #: ../lib/puppet/indirector/file_bucket_file/file.rb:196
